--- conflicted
+++ resolved
@@ -176,11 +176,8 @@
   PACKET_FIELD_NUM_OUTPUT_IFACE = 61; // Output L3 interface (metadata).
   PACKET_FIELD_NUM_TUNNEL_ID = 62; // Tunnel ID (metadata).
   PACKET_FIELD_NUM_HOST_PORT_ID = 63; // Host port id (metadata).
-<<<<<<< HEAD
   PACKET_FIELD_NUM_L2MC_GROUP_ID = 64; // L2MC Group id (metadata).
-=======
   PACKET_FIELD_NUM_POLICER_ID = 65; // Policer id (metadata).
->>>>>>> e9369cec
   PACKET_FIELD_NUM_COUNT = 1000;
 }
 
