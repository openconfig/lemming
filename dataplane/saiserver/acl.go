--- conflicted
+++ resolved
@@ -328,7 +328,6 @@
 			},
 		})
 	}
-<<<<<<< HEAD
 	if req.ActionRedirect != nil {
 		switch typ := a.mgr.GetType(fmt.Sprint(req.GetActionRedirect().GetOid())); typ {
 		case saipb.ObjectType_OBJECT_TYPE_L2MC_GROUP:
@@ -340,14 +339,12 @@
 		default:
 			return nil, status.Errorf(codes.InvalidArgument, "type %q is not supported; only support L2MC Group for ACL Redirect for now", typ.String())
 		}
-=======
 	if req.ActionSetPolicer != nil {
 		aReq.Actions = append(aReq.Actions,
 			fwdconfig.Action(fwdconfig.UpdateAction(fwdpb.UpdateType_UPDATE_TYPE_SET, fwdpb.PacketFieldNum_PACKET_FIELD_NUM_POLICER_ID).
 				WithUint64Value(req.GetActionSetPolicer().GetOid())).Build(),
 			fwdconfig.Action(fwdconfig.LookupAction(policerTabler)).Build(),
 		)
->>>>>>> e9369cec
 	}
 
 	cpuPortReq := &saipb.GetSwitchAttributeRequest{Oid: switchID, AttrType: []saipb.SwitchAttr{saipb.SwitchAttr_SWITCH_ATTR_CPU_PORT}}
