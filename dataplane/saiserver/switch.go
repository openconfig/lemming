--- conflicted
+++ resolved
@@ -89,12 +89,9 @@
 	EgressActionTable     = "egress-action-table"
 	NHActionTable         = "nh-action"
 	TunnelEncap           = "tunnel-encap"
-<<<<<<< HEAD
 	MyMacTable            = "my-mac-table"
-=======
 	hostifToPortTable     = "cpu-input"
 	portToHostifTable     = "cpu-output"
->>>>>>> 9bab41a5
 )
 
 func newSwitch(mgr *attrmgr.AttrMgr, engine switchDataplaneAPI, s *grpc.Server, opts *dplaneopts.Options) (*saiSwitch, error) {
