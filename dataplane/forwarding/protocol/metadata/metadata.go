--- conflicted
+++ resolved
@@ -46,11 +46,8 @@
 	outputIface    []byte         // L3 output interface id.
 	tunnelID       []byte         // Tunnel ID
 	hostPortID     []byte         // Host port id
-<<<<<<< HEAD
-	l2mcgid        []byte         // L2MC Group ID
-=======
+	l2mcGroupID    []byte         // L2MC Group ID
 	policer        []byte         // Policer ID
->>>>>>> e9369cec
 	desc           *protocol.Desc // Protocol descriptor.
 }
 
@@ -131,13 +128,10 @@
 		return m.tunnelID, nil
 	case fwdpb.PacketFieldNum_PACKET_FIELD_NUM_HOST_PORT_ID:
 		return m.hostPortID, nil
-<<<<<<< HEAD
 	case fwdpb.PacketFieldNum_PACKET_FIELD_NUM_L2MC_GROUP_ID:
-		return m.l2mcgid, nil
-=======
+		return m.l2mcGroupID, nil
 	case fwdpb.PacketFieldNum_PACKET_FIELD_NUM_POLICER_ID:
 		return m.policer, nil
->>>>>>> e9369cec
 
 	default:
 		return nil, fmt.Errorf("metadata: Field %v failed, unsupported field", id)
@@ -244,13 +238,11 @@
 	case fwdpb.PacketFieldNum_PACKET_FIELD_NUM_HOST_PORT_ID:
 		m.hostPortID = arg
 		return true, nil
-<<<<<<< HEAD
 	case fwdpb.PacketFieldNum_PACKET_FIELD_NUM_L2MC_GROUP_ID:
-		m.l2mcgid = arg
-=======
+		m.l2mcGroupID = arg
+		return true, nil
 	case fwdpb.PacketFieldNum_PACKET_FIELD_NUM_POLICER_ID:
 		m.policer = arg
->>>>>>> e9369cec
 		return true, nil
 	default:
 		return false, fmt.Errorf("metadata: UpdateField failed, set unsupported for field %v", id)
@@ -307,11 +299,8 @@
 		outputIface: make([]byte, protocol.FieldAttr[fwdpb.PacketFieldNum_PACKET_FIELD_NUM_OUTPUT_IFACE].DefaultSize),
 		tunnelID:    make([]byte, protocol.FieldAttr[fwdpb.PacketFieldNum_PACKET_FIELD_NUM_TUNNEL_ID].DefaultSize),
 		hostPortID:  make([]byte, protocol.FieldAttr[fwdpb.PacketFieldNum_PACKET_FIELD_NUM_HOST_PORT_ID].DefaultSize),
-<<<<<<< HEAD
-		l2mcgid:     make([]byte, protocol.FieldAttr[fwdpb.PacketFieldNum_PACKET_FIELD_NUM_L2MC_GROUP_ID].DefaultSize),
-=======
+		l2mcGroupID: make([]byte, protocol.FieldAttr[fwdpb.PacketFieldNum_PACKET_FIELD_NUM_L2MC_GROUP_ID].DefaultSize),
 		policer:     make([]byte, protocol.FieldAttr[fwdpb.PacketFieldNum_PACKET_FIELD_NUM_POLICER_ID].DefaultSize),
->>>>>>> e9369cec
 		attribute32: make(map[uint8][]byte),
 		attribute24: make(map[uint8][]byte),
 		attribute16: make(map[uint8][]byte),
