// Copyright 2022 Google LLC
//
// Licensed under the Apache License, Version 2.0 (the "License");
// you may not use this file except in compliance with the License.
// You may obtain a copy of the License at
//
//      http://www.apache.org/licenses/LICENSE-2.0
//
// Unless required by applicable law or agreed to in writing, software
// distributed under the License is distributed on an "AS IS" BASIS,
// WITHOUT WARRANTIES OR CONDITIONS OF ANY KIND, either express or implied.
// See the License for the specific language governing permissions and
// limitations under the License.

// Package lemming provides reference device to be used with ondatra.
package lemming

import (
	"context"
	"net"
	"sync"

	"github.com/openconfig/lemming/dataplane"
	fgnmi "github.com/openconfig/lemming/gnmi"
	"github.com/openconfig/lemming/gnmi/bgp"
	"github.com/openconfig/lemming/gnmi/fakedevice"
	"github.com/openconfig/lemming/gnmi/reconciler"
	fgnoi "github.com/openconfig/lemming/gnoi"
	fgnsi "github.com/openconfig/lemming/gnsi"
	fgribi "github.com/openconfig/lemming/gribi"
	fp4rt "github.com/openconfig/lemming/p4rt"
	"github.com/openconfig/lemming/sysrib"
	"github.com/spf13/viper"
	"google.golang.org/grpc"
	"google.golang.org/grpc/reflection"
	"k8s.io/klog/v2"

	log "github.com/golang/glog"
)

// Device is the reference device implementation.
type Device struct {
	s           *grpc.Server
	lis         net.Listener
	stop        func()
	gnmiServer  *fgnmi.Server
	gnoiServer  *fgnoi.Server
	gribiServer *fgribi.Server
	gnsiServer  *fgnsi.Server
	p4rtServer  *fp4rt.Server
	// Stores the error if the server fails will be returned on call to stop.
	mu      sync.Mutex
	err     error
	stopped chan struct{}
}

// New returns a new initialized device.
func New(lis net.Listener, targetName, zapiURL string, opts ...grpc.ServerOption) (*Device, error) {
	var sysDataplane *sysrib.Dataplane
	var dplane *dataplane.Dataplane
	var recs []reconciler.Reconciler

	if viper.GetBool("enable_dataplane") {
		log.Info("enabling dataplane")
		var err error
		dplane, err = dataplane.New()
		if err != nil {
			return nil, err
		}
		hal, err := dplane.HALClient()
		if err != nil {
			return nil, err
		}
		sysDataplane = &sysrib.Dataplane{HALClient: hal}
		recs = append(recs, dplane)
	}

	s := grpc.NewServer(opts...)

	recs = append(recs,
		fakedevice.NewSystemBaseTask(),
		fakedevice.NewBootTimeTask(),
<<<<<<< HEAD
		bgp.NewGoBGPTaskDecl(zapiURL),
	}
=======
		bgp.NewGoBGPTaskDecl(),
	)
>>>>>>> bdd54c3d

	gnmiServer, err := fgnmi.New(s, targetName, recs...)
	if err != nil {
		return nil, err
	}

	log.Info("starting gRIBI")
	gribiServer, err := fgribi.New(s)
	if err != nil {
		return nil, err
	}

	d := &Device{
		lis:         lis,
		s:           s,
		gnmiServer:  gnmiServer,
		gnoiServer:  fgnoi.New(s),
		gribiServer: gribiServer,
		gnsiServer:  fgnsi.New(s),
		p4rtServer:  fp4rt.New(s),
	}
	reflection.Register(s)
	d.startServer()

	cacheClient := gnmiServer.LocalClient()

	log.Infof("starting sysrib")
	sysribServer, err := sysrib.New(sysDataplane)
	if err != nil {
		return nil, err
	}
<<<<<<< HEAD
	if err := sysribServer.Start(cacheClient, targetName, zapiURL); err != nil {
=======
	if err := sysribServer.Start(cacheClient, targetName, ""); err != nil {
>>>>>>> bdd54c3d
		return nil, err
	}

	if err := gnmiServer.StartReconcilers(context.Background()); err != nil {
		return nil, err
	}

	log.Info("lemming created")
	return d, nil
}

// Addr returns the currently configured ip:port for the listening services.
func (d *Device) Addr() string {
	return d.lis.Addr().String()
}

// Stop stops the listening services.
// If error is not nil, it will contain why the server failed.
func (d *Device) Stop() error {
	klog.Info("Stopping server")
	select {
	case <-d.stopped:
		klog.Info("Server already stopped: ", d.err)
	default:
		d.stop()
	}
	d.mu.Lock()
	defer d.mu.Unlock()
	if err := d.gnmiServer.StopReconcilers(context.Background()); err != nil {
		return err
	}

	return d.err
}

// GNMI returns the gNMI server implementation.
func (d *Device) GNMI() *fgnmi.Server {
	return d.gnmiServer
}

// GNSI returns the gNSI server implementation.
func (d *Device) GNSI() *fgnsi.Server {
	return d.gnsiServer
}

func (d *Device) startServer() {
	d.stopped = make(chan struct{})
	go func() {
		err := d.s.Serve(d.lis)
		d.mu.Lock()
		defer d.mu.Unlock()
		d.err = err
		klog.Infof("Server stopped: %v", err)
		close(d.stopped)
	}()
	d.stop = func() {
		d.s.Stop()
		<-d.stopped
	}
}<|MERGE_RESOLUTION|>--- conflicted
+++ resolved
@@ -80,13 +80,8 @@
 	recs = append(recs,
 		fakedevice.NewSystemBaseTask(),
 		fakedevice.NewBootTimeTask(),
-<<<<<<< HEAD
 		bgp.NewGoBGPTaskDecl(zapiURL),
-	}
-=======
-		bgp.NewGoBGPTaskDecl(),
 	)
->>>>>>> bdd54c3d
 
 	gnmiServer, err := fgnmi.New(s, targetName, recs...)
 	if err != nil {
@@ -118,11 +113,7 @@
 	if err != nil {
 		return nil, err
 	}
-<<<<<<< HEAD
 	if err := sysribServer.Start(cacheClient, targetName, zapiURL); err != nil {
-=======
-	if err := sysribServer.Start(cacheClient, targetName, ""); err != nil {
->>>>>>> bdd54c3d
 		return nil, err
 	}
 
