--- conflicted
+++ resolved
@@ -401,90 +401,6 @@
 
 // gueActions generates the forwarding actions that encapsulates a packet with
 // a UDP and then an IP header using the information from gueHeaders.
-<<<<<<< HEAD
-func gueActions(gueHeaders GUEHeaders) []*fwdpb.ActionDesc {
-	_ = []*fwdpb.ActionDesc{{
-		ActionType: fwdpb.ActionType_ACTION_TYPE_REPARSE,
-		Action: &fwdpb.ActionDesc_Reparse{
-			Reparse: &fwdpb.ReparseActionDesc{
-				HeaderId: fwdpb.PacketHeaderId_PACKET_HEADER_ID_OPAQUE,
-			},
-		},
-	}, {
-		ActionType: fwdpb.ActionType_ACTION_TYPE_ENCAP,
-		Action: &fwdpb.ActionDesc_Encap{
-			Encap: &fwdpb.EncapActionDesc{
-				HeaderId: fwdpb.PacketHeaderId_PACKET_HEADER_ID_UDP,
-			},
-		},
-	}, {
-		ActionType: fwdpb.ActionType_ACTION_TYPE_UPDATE,
-		Action: &fwdpb.ActionDesc_Update{
-			Update: &fwdpb.UpdateActionDesc{
-				FieldId: &fwdpb.PacketFieldId{
-					Field: &fwdpb.PacketField{
-						FieldNum: fwdpb.PacketFieldNum_PACKET_FIELD_NUM_L4_PORT_SRC,
-					},
-				},
-				Type: fwdpb.UpdateType_UPDATE_TYPE_SET,
-				// TODO(wenbli): Implement hashing for srcPort.
-				Value: []byte{0, 0},
-			},
-		},
-	}, {
-		ActionType: fwdpb.ActionType_ACTION_TYPE_UPDATE,
-		Action: &fwdpb.ActionDesc_Update{
-			Update: &fwdpb.UpdateActionDesc{
-				FieldId: &fwdpb.PacketFieldId{
-					Field: &fwdpb.PacketField{
-						FieldNum: fwdpb.PacketFieldNum_PACKET_FIELD_NUM_L4_PORT_DST,
-					},
-				},
-				Type:  fwdpb.UpdateType_UPDATE_TYPE_SET,
-				Value: gueHeaders.dstPort[:],
-			},
-		},
-		// TODO(wenbli): Update length (if necessary) and checksum on UDP header.
-	}}
-
-	headerID := fwdpb.PacketHeaderId_PACKET_HEADER_ID_IP4
-	srcIP := gueHeaders.srcIP4[:]
-	dstIP := gueHeaders.dstIP4[:]
-	if gueHeaders.isV6 {
-		headerID = fwdpb.PacketHeaderId_PACKET_HEADER_ID_IP6
-		srcIP = gueHeaders.srcIP6[:]
-		dstIP = gueHeaders.dstIP6[:]
-	}
-
-	_ = []*fwdpb.ActionDesc{{
-		ActionType: fwdpb.ActionType_ACTION_TYPE_ENCAP,
-		Action: &fwdpb.ActionDesc_Encap{
-			Encap: &fwdpb.EncapActionDesc{
-				HeaderId: headerID,
-			},
-		},
-	}, {
-		ActionType: fwdpb.ActionType_ACTION_TYPE_UPDATE,
-		Action: &fwdpb.ActionDesc_Update{
-			Update: &fwdpb.UpdateActionDesc{
-				FieldId: &fwdpb.PacketFieldId{
-					Field: &fwdpb.PacketField{
-						FieldNum: fwdpb.PacketFieldNum_PACKET_FIELD_NUM_IP_ADDR_SRC,
-					},
-				},
-				Type:  fwdpb.UpdateType_UPDATE_TYPE_SET,
-				Value: srcIP,
-			},
-		},
-	}, {
-		ActionType: fwdpb.ActionType_ACTION_TYPE_UPDATE,
-		Action: &fwdpb.ActionDesc_Update{
-			Update: &fwdpb.UpdateActionDesc{
-				FieldId: &fwdpb.PacketFieldId{
-					Field: &fwdpb.PacketField{
-						FieldNum: fwdpb.PacketFieldNum_PACKET_FIELD_NUM_IP_ADDR_DST,
-					},
-=======
 func gueActions(gueHeaders GUEHeaders) ([]*fwdpb.ActionDesc, error) {
 	ip := layers.IPv4{
 		Version:  4,
@@ -523,31 +439,11 @@
 					{Field: &fwdpb.PacketField{FieldNum: fwdpb.PacketFieldNum_PACKET_FIELD_NUM_NEXT_HOP_IP}},
 					{Field: &fwdpb.PacketField{FieldNum: fwdpb.PacketFieldNum_PACKET_FIELD_NUM_PACKET_PORT_INPUT}},
 					{Field: &fwdpb.PacketField{FieldNum: fwdpb.PacketFieldNum_PACKET_FIELD_NUM_PACKET_PORT_OUTPUT}},
->>>>>>> fbc093f3
 				},
 				Prepend: buf.Bytes(),
 			},
 		},
-<<<<<<< HEAD
-	}}
-
-	//return append(udpEncapActions, ipEncapActions...)
-	//return reparseActions
-
-	//return nil
-	return []*fwdpb.ActionDesc{{
-		ActionType: fwdpb.ActionType_ACTION_TYPE_REPARSE,
-		Action: &fwdpb.ActionDesc_Reparse{
-			Reparse: &fwdpb.ReparseActionDesc{
-				HeaderId: fwdpb.PacketHeaderId_PACKET_HEADER_ID_IP4,
-				//HeaderId: fwdpb.PacketHeaderId_PACKET_HEADER_ID_ETHERNET,
-				Prepend: []byte{69, 0, 0, 46, 0, 0, 0, 0, 64, 255, 237, 22, 192, 0, 2, 2, 198, 51, 4, 133},
-			},
-		},
-	}}
-=======
 	}}, nil
->>>>>>> fbc093f3
 }
 
 func resolvedRouteToRouteRequest(r *ResolvedRoute) (*dpb.InsertRouteRequest, error) {
