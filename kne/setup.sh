--- conflicted
+++ resolved
@@ -13,11 +13,7 @@
 cat > config.yaml << EOF
 topology: $DIR/$1
 kubecfg: $HOME/.kube/config
-<<<<<<< HEAD
-cli: $GOPATH/bin/kne
-=======
 cli: $(which kne)
->>>>>>> 53517f33
 username: foo
 password: fake
 EOF
