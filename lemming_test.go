--- conflicted
+++ resolved
@@ -320,17 +320,8 @@
 }
 */
 
-<<<<<<< HEAD
-func startLemming(t *testing.T, devopts ...DevOpt) *Device {
-	f, err := New("fakedevice", "unix:/tmp/zserv.api", devopts...)
-=======
 func startLemming(t *testing.T, opts ...Option) *Device {
-	lis, err := net.Listen("tcp", ":0")
-	if err != nil {
-		t.Fatalf("Failed to start listener: %v", err)
-	}
-	f, err := New(lis, "fakedevice", "unix:/tmp/zserv.api", opts...)
->>>>>>> 927bdcfc
+	f, err := New("fakedevice", "unix:/tmp/zserv.api", opts...)
 	if err != nil {
 		t.Fatalf("Failed to start lemming: %v", err)
 	}
