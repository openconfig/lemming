--- conflicted
+++ resolved
@@ -58,8 +58,6 @@
 		"10.13.0.0/16",
 		"10.14.0.0/16",
 		"10.15.0.0/16",
-<<<<<<< HEAD
-=======
 	}
 
 	installDefinedSets := func(t *testing.T, dut1, dut2, dut5 *Device) {
@@ -86,7 +84,6 @@
 		rejASPathSet2Path := ocpath.Root().RoutingPolicy().DefinedSets().BgpDefinedSets().AsPathSet(rejectASPathSetName2)
 		Replace(t, dut2, rejASPathSet2Path.AsPathSetName().Config(), rejectASPathSetName2)
 		Replace(t, dut2, rejASPathSet2Path.AsPathSetMember().Config(), []string{"64499"})
->>>>>>> f9753c2b
 	}
 
 	testPolicy(t, PolicyTestCase{
@@ -135,22 +132,9 @@
 				ExpectedResultBeforePolicy: valpb.RouteTestResult_ROUTE_TEST_RESULT_ACCEPT,
 				ExpectedResult:             valpb.RouteTestResult_ROUTE_TEST_RESULT_NOT_PREFERRED,
 			}, {
-<<<<<<< HEAD
-				Description: "Unpreferred route due to AS path prepend",
-				Input: &valpb.TestRoute{
-					ReachPrefix: routeList[6],
-				},
-				ExpectedResultBeforePolicy: valpb.RouteTestResult_ROUTE_TEST_RESULT_ACCEPT,
-				ExpectedResult:             valpb.RouteTestResult_ROUTE_TEST_RESULT_NOT_PREFERRED,
-			}, {
 				Description: "Rejected route due to AS path match on prepended AS",
 				Input: &valpb.TestRoute{
-					ReachPrefix: routeList[7],
-=======
-				Description: "Rejected route due to AS path match on prepended AS",
-				Input: &valpb.TestRoute{
 					ReachPrefix: routesUnderTest[7],
->>>>>>> f9753c2b
 				},
 				ExpectedResultBeforePolicy: valpb.RouteTestResult_ROUTE_TEST_RESULT_ACCEPT,
 				ExpectedResult:             valpb.RouteTestResult_ROUTE_TEST_RESULT_DISCARD,
@@ -172,11 +156,7 @@
 			}, {
 				Description: "Accepted route due to shorter AS path after competing route's AS path prepend",
 				Input: &valpb.TestRoute{
-<<<<<<< HEAD
-					ReachPrefix: routeList[6],
-=======
 					ReachPrefix: routesUnderTest[6],
->>>>>>> f9753c2b
 				},
 				ExpectedResultBeforePolicy: valpb.RouteTestResult_ROUTE_TEST_RESULT_NOT_PREFERRED,
 				ExpectedResult:             valpb.RouteTestResult_ROUTE_TEST_RESULT_ACCEPT,
@@ -291,36 +271,9 @@
 					dut1ExportStmt.GetOrCreateActions().GetOrCreateBgpActions().GetOrCreateSetAsPathPrepend().SetAsn(64499)
 					dut1ExportStmt.GetOrCreateActions().GetOrCreateBgpActions().GetOrCreateSetAsPathPrepend().SetRepeatN(2)
 
-<<<<<<< HEAD
-					// Match on given list of AS path set members.
-					dut5RejectStmt.GetOrCreateConditions().GetOrCreateBgpConditions().GetOrCreateMatchAsPathSet().SetAsPathSet(rejectASPathSetName)
-					dut5RejectStmt.GetOrCreateConditions().GetOrCreateBgpConditions().GetOrCreateMatchAsPathSet().SetMatchSetOptions(oc.RoutingPolicy_MatchSetOptionsType_ANY)
-				case 6:
-					// Set AS Path Prepend
-					installDut1Stmt = true
-					dut1Stmt.GetOrCreateActions().GetOrCreateBgpActions().GetOrCreateSetAsPathPrepend().SetAsn(64499)
-					dut1Stmt.GetOrCreateActions().GetOrCreateBgpActions().GetOrCreateSetAsPathPrepend().SetRepeatN(2)
-				case 7:
-					// Set AS Path Prepend
-					installDut1Stmt = true
-					dut1Stmt.GetOrCreateActions().GetOrCreateBgpActions().GetOrCreateSetAsPathPrepend().SetAsn(64499)
-					dut1Stmt.GetOrCreateActions().GetOrCreateBgpActions().GetOrCreateSetAsPathPrepend().SetRepeatN(2)
-
-					// AS-path-set
-					installDut1RejectStmt = true
-					rejectASPathSetName := "reject-as-path-set2"
-					rejASPathSetPath := ocpath.Root().RoutingPolicy().DefinedSets().BgpDefinedSets().AsPathSet(rejectASPathSetName)
-					Replace(t, dut2, rejASPathSetPath.AsPathSetName().Config(), rejectASPathSetName)
-					Replace(t, dut2, rejASPathSetPath.AsPathSetMember().Config(), []string{"64499"})
-
-					// Match on given list of AS path set members.
-					dut1RejectStmt.GetOrCreateConditions().GetOrCreateBgpConditions().GetOrCreateMatchAsPathSet().SetAsPathSet(rejectASPathSetName)
-					dut1RejectStmt.GetOrCreateConditions().GetOrCreateBgpConditions().GetOrCreateMatchAsPathSet().SetMatchSetOptions(oc.RoutingPolicy_MatchSetOptionsType_ANY)
-=======
 					installDut1ImportStmt = true
 					dut1ImportStmt.GetOrCreateConditions().GetOrCreateBgpConditions().GetOrCreateMatchAsPathSet().SetAsPathSet(rejectASPathSetName2)
 					dut1ImportStmt.GetOrCreateConditions().GetOrCreateBgpConditions().GetOrCreateMatchAsPathSet().SetMatchSetOptions(oc.RoutingPolicy_MatchSetOptionsType_ANY)
->>>>>>> f9753c2b
 				}
 				if installDut1ExportStmt {
 					dut1ExportStmt.GetOrCreateActions().SetPolicyResult(oc.RoutingPolicy_PolicyResultType_ACCEPT_ROUTE)
