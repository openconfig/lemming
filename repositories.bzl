load("@bazel_gazelle//:deps.bzl", "go_repository")

def go_repositories():
    go_repository(
        name = "build_buf_gen_go_bufbuild_protovalidate_protocolbuffers_go",
        importpath = "buf.build/gen/go/bufbuild/protovalidate/protocolbuffers/go",
        sum = "h1:tdpHgTbmbvEIARu+bixzmleMi14+3imnpoFXz+Qzjp4=",
        version = "v1.31.0-20230802163732-1c33ebd9ecfa.1",
    )
    go_repository(
        name = "cat_dario_mergo",
        importpath = "dario.cat/mergo",
        sum = "h1:AGCNq9Evsj31mOgNPcLyXc+4PNABt905YmuqPYYpBWk=",
        version = "v1.0.0",
    )
    go_repository(
        name = "co_honnef_go_tools",
        importpath = "honnef.co/go/tools",
        sum = "h1:9MDAWxMoSnB6QoSqiVr7P5mtkT9pOc1kSxchzPCnqJs=",
        version = "v0.4.7",
    )
    go_repository(
        name = "com_github_ajstarks_deck",
        importpath = "github.com/ajstarks/deck",
        sum = "h1:7kQgkwGRoLzC9K0oyXdJo7nve/bynv/KwUsxbiTlzAM=",
        version = "v0.0.0-20200831202436-30c9fc6549a9",
    )
    go_repository(
        name = "com_github_ajstarks_deck_generate",
        importpath = "github.com/ajstarks/deck/generate",
        sum = "h1:iXUgAaqDcIUGbRoy2TdeofRG/j1zpGRSEmNK05T+bi8=",
        version = "v0.0.0-20210309230005-c3f852c02e19",
    )
    go_repository(
        name = "com_github_ajstarks_svgo",
        importpath = "github.com/ajstarks/svgo",
        sum = "h1:slYM766cy2nI3BwyRiyQj/Ud48djTMtMebDqepE95rw=",
        version = "v0.0.0-20211024235047-1546f124cd8b",
    )
    go_repository(
        name = "com_github_alecthomas_assert_v2",
        importpath = "github.com/alecthomas/assert/v2",
        sum = "h1:mAsH2wmvjsuvyBvAmCtm7zFsBlb8mIHx5ySLVdDZXL0=",
        version = "v2.3.0",
    )
    go_repository(
        name = "com_github_alecthomas_participle_v2",
        importpath = "github.com/alecthomas/participle/v2",
        sum = "h1:z7dElHRrOEEq45F2TG5cbQihMtNTv8vwldytDj7Wrz4=",
        version = "v2.1.0",
    )
    go_repository(
        name = "com_github_alecthomas_repr",
        importpath = "github.com/alecthomas/repr",
        sum = "h1:HAzS41CIzNW5syS8Mf9UwXhNH1J9aix/BvDRf1Ml2Yk=",
        version = "v0.2.0",
    )
    go_repository(
        name = "com_github_andybalholm_brotli",
        importpath = "github.com/andybalholm/brotli",
        sum = "h1:8uQZIdzKmjc/iuPu7O2ioW48L81FgatrcpfFmiq/cCs=",
        version = "v1.0.5",
    )
    go_repository(
        name = "com_github_antihax_optional",
        importpath = "github.com/antihax/optional",
        sum = "h1:xK2lYat7ZLaVVcIuj82J8kIro4V6kDe0AUDFboUCwcg=",
        version = "v1.0.0",
    )
    go_repository(
        name = "com_github_antlr_antlr4_runtime_go_antlr_v4",
        importpath = "github.com/antlr/antlr4/runtime/Go/antlr/v4",
        sum = "h1:goHVqTbFX3AIo0tzGr14pgfAW2ZfPChKO21Z9MGf/gk=",
        version = "v4.0.0-20230512164433-5d1fd1a340c9",
    )
    go_repository(
        name = "com_github_apache_arrow_go_v10",
        importpath = "github.com/apache/arrow/go/v10",
        sum = "h1:n9dERvixoC/1JjDmBcs9FPaEryoANa2sCgVFo6ez9cI=",
        version = "v10.0.1",
    )
    go_repository(
        name = "com_github_apache_arrow_go_v11",
        importpath = "github.com/apache/arrow/go/v11",
        sum = "h1:hqauxvFQxww+0mEU/2XHG6LT7eZternCZq+A5Yly2uM=",
        version = "v11.0.0",
    )
    go_repository(
        name = "com_github_apache_arrow_go_v12",
        importpath = "github.com/apache/arrow/go/v12",
        sum = "h1:JsR2+hzYYjgSUkBSaahpqCetqZMr76djX80fF/DiJbg=",
        version = "v12.0.1",
    )
    go_repository(
        name = "com_github_apache_arrow_go_v14",
        importpath = "github.com/apache/arrow/go/v14",
        sum = "h1:N8OkaJEOfI3mEZt07BIkvo4sC6XDbL+48MBPWO5IONw=",
        version = "v14.0.2",
    )
    go_repository(
        name = "com_github_apache_thrift",
        importpath = "github.com/apache/thrift",
        sum = "h1:cMd2aj52n+8VoAtvSvLn4kDC3aZ6IAkBuqWQ2IDu7wo=",
        version = "v0.17.0",
    )
    go_repository(
        name = "com_github_aristanetworks_arista_ceoslab_operator_v2",
        importpath = "github.com/aristanetworks/arista-ceoslab-operator/v2",
        sum = "h1:1aAxwwu4xyfiU1/FX2D5x/jsF/sxFVkjVhvF661isM4=",
        version = "v2.1.2",
    )
    go_repository(
        name = "com_github_armon_go_metrics",
        importpath = "github.com/armon/go-metrics",
        sum = "h1:hR91U9KYmb6bLBYLQjyM+3j+rcd/UhE+G78SFnF8gJA=",
        version = "v0.4.1",
    )
    go_repository(
        name = "com_github_armon_go_socks5",
        importpath = "github.com/armon/go-socks5",
        sum = "h1:0CwZNZbxp69SHPdPJAN/hZIm0C4OItdklCFmMRWYpio=",
        version = "v0.0.0-20160902184237-e75332964ef5",
    )
    go_repository(
        name = "com_github_asaskevich_govalidator",
        importpath = "github.com/asaskevich/govalidator",
        sum = "h1:idn718Q4B6AGu/h5Sxe66HYVdqdGu2l9Iebqhi/AEoA=",
        version = "v0.0.0-20190424111038-f61b66f89f4a",
    )
    go_repository(
        name = "com_github_azure_go_autorest",
        importpath = "github.com/Azure/go-autorest",
        sum = "h1:V5VMDjClD3GiElqLWO7mz2MxNAK/vTfRHdAubSIPRgs=",
        version = "v14.2.0+incompatible",
    )
    go_repository(
        name = "com_github_azure_go_autorest_autorest",
        importpath = "github.com/Azure/go-autorest/autorest",
        sum = "h1:F3R3q42aWytozkV8ihzcgMO4OA4cuqr3bNlsEuF6//A=",
        version = "v0.11.27",
    )
    go_repository(
        name = "com_github_azure_go_autorest_autorest_adal",
        importpath = "github.com/Azure/go-autorest/autorest/adal",
        sum = "h1:gJ3E98kMpFB1MFqQCvA1yFab8vthOeD4VlFRQULxahg=",
        version = "v0.9.20",
    )
    go_repository(
        name = "com_github_azure_go_autorest_autorest_date",
        importpath = "github.com/Azure/go-autorest/autorest/date",
        sum = "h1:7gUk1U5M/CQbp9WoqinNzJar+8KY+LPI6wiWrP/myHw=",
        version = "v0.3.0",
    )
    go_repository(
        name = "com_github_azure_go_autorest_logger",
        importpath = "github.com/Azure/go-autorest/logger",
        sum = "h1:IG7i4p/mDa2Ce4TRyAO8IHnVhAVF3RFU+ZtXWSmf4Tg=",
        version = "v0.2.1",
    )
    go_repository(
        name = "com_github_azure_go_autorest_tracing",
        importpath = "github.com/Azure/go-autorest/tracing",
        sum = "h1:TYi4+3m5t6K48TGI9AUdb+IzbnSxvnvUMfuitfgcfuo=",
        version = "v0.6.0",
    )
    go_repository(
        name = "com_github_beorn7_perks",
        importpath = "github.com/beorn7/perks",
        sum = "h1:VlbKKnNfV8bJzeqoa4cOKqO6bYr3WgKZxO8Z16+hsOM=",
        version = "v1.0.1",
    )
    go_repository(
        name = "com_github_blang_semver",
        importpath = "github.com/blang/semver",
        sum = "h1:cQNTCjp13qL8KC3Nbxr/y2Bqb63oX6wdnnjpJbkM4JQ=",
        version = "v3.5.1+incompatible",
    )
    go_repository(
        name = "com_github_blang_semver_v4",
        importpath = "github.com/blang/semver/v4",
        sum = "h1:1PFHFE6yCCTv8C1TeyNNarDzntLi7wMI5i/pzqYIsAM=",
        version = "v4.0.0",
    )
    go_repository(
        name = "com_github_boombuler_barcode",
        importpath = "github.com/boombuler/barcode",
        sum = "h1:NDBbPmhS+EqABEs5Kg3n/5ZNjy73Pz7SIV+KCeqyXcs=",
        version = "v1.0.1",
    )
    go_repository(
        name = "com_github_bufbuild_protovalidate_go",
        importpath = "github.com/bufbuild/protovalidate-go",
        sum = "h1:pJr07sYhliyfj/STAM7hU4J3FKpVeLVKvOBmOTN8j+s=",
        version = "v0.2.1",
    )
    go_repository(
        name = "com_github_burntsushi_toml",
        importpath = "github.com/BurntSushi/toml",
        sum = "h1:o7IhLm0Msx3BaB+n3Ag7L8EVlByGnpq14C4YWiu/gL8=",
        version = "v1.3.2",
    )
    go_repository(
        name = "com_github_burntsushi_xgb",
        importpath = "github.com/BurntSushi/xgb",
        sum = "h1:1BDTz0u9nC3//pOCMdNH+CiXJVYJh5UQNCOBG7jbELc=",
        version = "v0.0.0-20160522181843-27f122750802",
    )
    go_repository(
        name = "com_github_carlmontanari_difflibgo",
        importpath = "github.com/carlmontanari/difflibgo",
        sum = "h1:Y8rTum6LZ8oP/2aC+OaaP76OCjHbunKMkim81mzNCH0=",
        version = "v0.0.0-20210718194309-31b9e131c298",
    )
    go_repository(
        name = "com_github_cenkalti_backoff_v4",
        importpath = "github.com/cenkalti/backoff/v4",
        sum = "h1:MyRJ/UdXutAwSAT+s3wNd7MfTIcy71VQueUuFK343L8=",
        version = "v4.3.0",
    )
    go_repository(
        name = "com_github_census_instrumentation_opencensus_proto",
        importpath = "github.com/census-instrumentation/opencensus-proto",
        sum = "h1:iKLQ0xPNFxR/2hzXZMrBo8f1j86j5WHzznCCQxV/b8g=",
        version = "v0.4.1",
    )
    go_repository(
        name = "com_github_cespare_xxhash",
        importpath = "github.com/cespare/xxhash",
        sum = "h1:a6HrQnmkObjyL+Gs60czilIUGqrzKutQD6XZog3p+ko=",
        version = "v1.1.0",
    )
    go_repository(
        name = "com_github_cespare_xxhash_v2",
        importpath = "github.com/cespare/xxhash/v2",
        sum = "h1:UL815xU9SqsFlibzuggzjXhog7bL6oX9BbNZnL2UFvs=",
        version = "v2.3.0",
    )
    go_repository(
        name = "com_github_chzyer_logex",
        importpath = "github.com/chzyer/logex",
        sum = "h1:+eqR0HfOetur4tgnC8ftU5imRnhi4te+BadWS95c5AM=",
        version = "v1.2.0",
    )
    go_repository(
        name = "com_github_chzyer_readline",
        importpath = "github.com/chzyer/readline",
        sum = "h1:lSwwFrbNviGePhkewF1az4oLmcwqCZijQ2/Wi3BGHAI=",
        version = "v1.5.0",
    )
    go_repository(
        name = "com_github_chzyer_test",
        importpath = "github.com/chzyer/test",
        sum = "h1:dZ0/VyGgQdVGAss6Ju0dt5P0QltE0SFY5Woh6hbIfiQ=",
        version = "v0.0.0-20210722231415-061457976a23",
    )
    go_repository(
        name = "com_github_client9_misspell",
        importpath = "github.com/client9/misspell",
        sum = "h1:ta993UF76GwbvJcIo3Y68y/M3WxlpEHPWIGDkJYwzJI=",
        version = "v0.3.4",
    )
    go_repository(
        name = "com_github_cloudflare_circl",
        importpath = "github.com/cloudflare/circl",
        sum = "h1:qlCDlTPz2n9fu58M0Nh1J/JzcFpfgkFHHX3O35r5vcU=",
        version = "v1.3.7",
    )
    go_repository(
        name = "com_github_cncf_udpa_go",
        importpath = "github.com/cncf/udpa/go",
        sum = "h1:QQ3GSy+MqSHxm/d8nCtnAiZdYFd45cYZPs8vOOIYKfk=",
        version = "v0.0.0-20220112060539-c52dc94e7fbe",
    )
    go_repository(
        name = "com_github_cncf_xds_go",
        importpath = "github.com/cncf/xds/go",
        sum = "h1:QVw89YDxXxEe+l8gU8ETbOasdwEV+avkR75ZzsVV9WI=",
        version = "v0.0.0-20240905190251-b4127c9b8d78",
    )
    go_repository(
        name = "com_github_containernetworking_cni",
        importpath = "github.com/containernetworking/cni",
        sum = "h1:7zpDnQ3T3s4ucOuJ/ZCLrYBxzkg0AELFfII3Epo9TmI=",
        version = "v0.8.1",
    )
    go_repository(
        name = "com_github_containernetworking_plugins",
        importpath = "github.com/containernetworking/plugins",
        sum = "h1:FD1tADPls2EEi3flPc2OegIY1M9pUa9r2Quag7HMLV8=",
        version = "v0.9.1",
    )
    go_repository(
        name = "com_github_coreos_go_semver",
        importpath = "github.com/coreos/go-semver",
        sum = "h1:yi21YpKnrx1gt5R+la8n5WgS0kCrsPp33dmEyHReZr4=",
        version = "v0.3.1",
    )
    go_repository(
        name = "com_github_coreos_go_systemd_v22",
        importpath = "github.com/coreos/go-systemd/v22",
        sum = "h1:RrqgGjYQKalulkV8NGVIfkXQf6YYmOyiJKk8iXXhfZs=",
        version = "v22.5.0",
    )
    go_repository(
        name = "com_github_cpuguy83_go_md2man_v2",
        importpath = "github.com/cpuguy83/go-md2man/v2",
        sum = "h1:qMCsGGgs+MAzDFyp9LpAe1Lqy/fY/qCovCm0qnXZOBM=",
        version = "v2.0.3",
    )
    go_repository(
        name = "com_github_creack_pty",
        importpath = "github.com/creack/pty",
        sum = "h1:n56/Zwd5o6whRC5PMGretI4IdRLlmBXYNjScPaBgsbY=",
        version = "v1.1.18",
    )
    go_repository(
        name = "com_github_cyphar_filepath_securejoin",
        importpath = "github.com/cyphar/filepath-securejoin",
        sum = "h1:Ugdm7cg7i6ZK6x3xDF1oEu1nfkyfH53EtKeQYTC3kyg=",
        version = "v0.2.4",
    )
    go_repository(
        name = "com_github_davecgh_go_spew",
        importpath = "github.com/davecgh/go-spew",
        sum = "h1:U9qPSI2PIWSS1VwoXQT9A3Wy9MM3WgvqSxFWenqJduM=",
        version = "v1.1.2-0.20180830191138-d8f796af33cc",
    )
    go_repository(
        name = "com_github_derekparker_trie",
        importpath = "github.com/derekparker/trie",
        sum = "h1:zPGs5GlTifgPVykTSvWB6/+J7EefOmYqH/JuUBI3kf0=",
        version = "v0.0.0-20221221181808-1424fce0c981",
    )
    go_repository(
        name = "com_github_dgryski_go_farm",
        importpath = "github.com/dgryski/go-farm",
        sum = "h1:fAjc9m62+UWV/WAFKLNi6ZS0675eEUC9y3AlwSbQu1Y=",
        version = "v0.0.0-20200201041132-a6ae2369ad13",
    )
    go_repository(
        name = "com_github_docker_distribution",
        importpath = "github.com/docker/distribution",
        sum = "h1:T3de5rq0dB1j30rp0sA2rER+m322EBzniBPB6ZIzuh8=",
        version = "v2.8.2+incompatible",
    )
    go_repository(
        name = "com_github_docker_docker",
        importpath = "github.com/docker/docker",
        sum = "h1:HPGzNmwfLZWdxHqK9/II92pyi1EpYKsAqcl4G0Of9v0=",
        version = "v24.0.9+incompatible",
    )
    go_repository(
        name = "com_github_docker_go_connections",
        importpath = "github.com/docker/go-connections",
        sum = "h1:El9xVISelRB7BuFusrZozjnkIM5YnzCViNKohAFqRJQ=",
        version = "v0.4.0",
    )
    go_repository(
        name = "com_github_docker_go_units",
        importpath = "github.com/docker/go-units",
        sum = "h1:3uh0PgVws3nIA0Q+MwDC8yjEPf9zjRfZZWXZYDct3Tw=",
        version = "v0.4.0",
    )
    go_repository(
        name = "com_github_docopt_docopt_go",
        importpath = "github.com/docopt/docopt-go",
        sum = "h1:bWDMxwH3px2JBh6AyO7hdCn/PkvCZXii8TGj7sbtEbQ=",
        version = "v0.0.0-20180111231733-ee0de3bc6815",
    )
    go_repository(
        name = "com_github_drivenets_cdnos_controller",
        importpath = "github.com/drivenets/cdnos-controller",
        sum = "h1:UI6aJGfu1jny9sR1tC1+TNWVA+fuzsaedMyikqECrL4=",
        version = "v1.7.4",
    )
    go_repository(
        name = "com_github_dustin_go_humanize",
        importpath = "github.com/dustin/go-humanize",
        sum = "h1:GzkhY7T5VNhEkwH0PVJgjz+fX1rhBrR7pRT3mDkpeCY=",
        version = "v1.0.1",
    )
    go_repository(
        name = "com_github_eapache_channels",
        importpath = "github.com/eapache/channels",
        sum = "h1:F1taHcn7/F0i8DYqKXJnyhJcVpp2kgFcNePxXtnyu4k=",
        version = "v1.1.0",
    )
    go_repository(
        name = "com_github_eapache_queue",
        importpath = "github.com/eapache/queue",
        sum = "h1:YOEu7KNc61ntiQlcEeUIoDTJ2o8mQznoNvUhiigpIqc=",
        version = "v1.1.0",
    )
    go_repository(
        name = "com_github_emicklei_go_restful",
        importpath = "github.com/emicklei/go-restful",
        sum = "h1:8KpYO/Xl/ZudZs5RNOEhWMBY4hmzlZhhRd9cu+jrZP4=",
        version = "v2.15.0+incompatible",
    )
    go_repository(
        name = "com_github_emicklei_go_restful_v3",
        importpath = "github.com/emicklei/go-restful/v3",
        sum = "h1:y2DdzBAURM29NFF94q6RaY4vjIH1rtwDapwQtU84iWk=",
        version = "v3.12.0",
    )
    go_repository(
        name = "com_github_emirpasic_gods",
        importpath = "github.com/emirpasic/gods",
        sum = "h1:FXtiHYKDGKCW2KzwZKx0iC0PQmdlorYgdFG9jPXJ1Bc=",
        version = "v1.18.1",
    )
    go_repository(
        name = "com_github_envoyproxy_go_control_plane",
        importpath = "github.com/envoyproxy/go-control-plane",
        sum = "h1:HzkeUz1Knt+3bK+8LG1bxOO/jzWZmdxpwC51i202les=",
        version = "v0.13.0",
    )
    go_repository(
        name = "com_github_envoyproxy_protoc_gen_validate",
        importpath = "github.com/envoyproxy/protoc-gen-validate",
        sum = "h1:tntQDh69XqOCOZsDz0lVJQez/2L6Uu2PdjCQwWCJ3bM=",
        version = "v1.1.0",
    )
    go_repository(
        name = "com_github_evanphx_json_patch",
        importpath = "github.com/evanphx/json-patch",
        sum = "h1:jBYDEEiFBPxA0v50tFdvOzQQTCvpL6mnFh5mB2/l16U=",
        version = "v5.6.0+incompatible",
    )
    go_repository(
        name = "com_github_evanphx_json_patch_v5",
        importpath = "github.com/evanphx/json-patch/v5",
        sum = "h1:kcBlZQbplgElYIlo/n1hJbls2z/1awpXxpRi0/FOJfg=",
        version = "v5.9.0",
    )
    go_repository(
        name = "com_github_fatih_color",
        importpath = "github.com/fatih/color",
        sum = "h1:kOqh6YHBtK8aywxGerMG2Eq3H6Qgoqeo13Bk2Mv/nBs=",
        version = "v1.15.0",
    )
    go_repository(
        name = "com_github_felixge_httpsnoop",
        importpath = "github.com/felixge/httpsnoop",
        sum = "h1:NFTV2Zj1bL4mc9sqWACXbQFVBBg2W3GPvqp8/ESS2Wg=",
        version = "v1.0.4",
    )
    go_repository(
        name = "com_github_fogleman_gg",
        importpath = "github.com/fogleman/gg",
        sum = "h1:/7zJX8F6AaYQc57WQCyN9cAIz+4bCJGO9B+dyW29am8=",
        version = "v1.3.0",
    )
    go_repository(
        name = "com_github_form3tech_oss_jwt_go",
        importpath = "github.com/form3tech-oss/jwt-go",
        sum = "h1:7ZaBxOI7TMoYBfyA3cQHErNNyAWIKUMIwqxEtgHOs5c=",
        version = "v3.2.3+incompatible",
    )
    go_repository(
        name = "com_github_frankban_quicktest",
        importpath = "github.com/frankban/quicktest",
        sum = "h1:7Xjx+VpznH+oBnejlPUj8oUpdxnVs4f8XU8WnHkI4W8=",
        version = "v1.14.6",
    )
    go_repository(
        name = "com_github_fsnotify_fsnotify",
        importpath = "github.com/fsnotify/fsnotify",
        sum = "h1:8JEhPFa5W2WU7YfeZzPNqzMP6Lwt7L2715Ggo0nosvA=",
        version = "v1.7.0",
    )
    go_repository(
        name = "com_github_ghodss_yaml",
        importpath = "github.com/ghodss/yaml",
        sum = "h1:wQHKEahhL6wmXdzwWG11gIVCkOv05bNOh+Rxn0yngAk=",
        version = "v1.0.0",
    )
    go_repository(
        name = "com_github_go_errors_errors",
        importpath = "github.com/go-errors/errors",
        sum = "h1:J6MZopCL4uSllY1OfXM374weqZFFItUbrImctkmUxIA=",
        version = "v1.4.2",
    )
    go_repository(
        name = "com_github_go_fonts_dejavu",
        importpath = "github.com/go-fonts/dejavu",
        sum = "h1:JSajPXURYqpr+Cu8U9bt8K+XcACIHWqWrvWCKyeFmVQ=",
        version = "v0.1.0",
    )
    go_repository(
        name = "com_github_go_fonts_latin_modern",
        importpath = "github.com/go-fonts/latin-modern",
        sum = "h1:5/Tv1Ek/QCr20C6ZOz15vw3g7GELYL98KWr8Hgo+3vk=",
        version = "v0.2.0",
    )
    go_repository(
        name = "com_github_go_fonts_liberation",
        importpath = "github.com/go-fonts/liberation",
        sum = "h1:jAkAWJP4S+OsrPLZM4/eC9iW7CtHy+HBXrEwZXWo5VM=",
        version = "v0.2.0",
    )
    go_repository(
        name = "com_github_go_fonts_stix",
        importpath = "github.com/go-fonts/stix",
        sum = "h1:UlZlgrvvmT/58o573ot7NFw0vZasZ5I6bcIft/oMdgg=",
        version = "v0.1.0",
    )
    go_repository(
        name = "com_github_go_git_gcfg",
        importpath = "github.com/go-git/gcfg",
        sum = "h1:+zs/tPmkDkHx3U66DAb0lQFJrpS6731Oaa12ikc+DiI=",
        version = "v1.5.1-0.20230307220236-3a3c6141e376",
    )
    go_repository(
        name = "com_github_go_git_go_billy_v5",
        importpath = "github.com/go-git/go-billy/v5",
        sum = "h1:yEY4yhzCDuMGSv83oGxiBotRzhwhNr8VZyphhiu+mTU=",
        version = "v5.5.0",
    )
    go_repository(
        name = "com_github_go_git_go_git_v5",
        importpath = "github.com/go-git/go-git/v5",
        sum = "h1:XIZc1p+8YzypNr34itUfSvYJcv+eYdTnTvOZ2vD3cA4=",
        version = "v5.11.0",
    )
    go_repository(
        name = "com_github_go_gl_glfw",
        importpath = "github.com/go-gl/glfw",
        sum = "h1:QbL/5oDUmRBzO9/Z7Seo6zf912W/a6Sr4Eu0G/3Jho0=",
        version = "v0.0.0-20190409004039-e6da0acd62b1",
    )
    go_repository(
        name = "com_github_go_gl_glfw_v3_3_glfw",
        importpath = "github.com/go-gl/glfw/v3.3/glfw",
        sum = "h1:WtGNWLvXpe6ZudgnXrq0barxBImvnnJoMEhXAzcbM0I=",
        version = "v0.0.0-20200222043503-6f7a984d4dc4",
    )
    go_repository(
        name = "com_github_go_kit_log",
        importpath = "github.com/go-kit/log",
        sum = "h1:MRVx0/zhvdseW+Gza6N9rVzU/IVzaeE1SFI4raAhmBU=",
        version = "v0.2.1",
    )
    go_repository(
        name = "com_github_go_latex_latex",
        importpath = "github.com/go-latex/latex",
        sum = "h1:6zl3BbBhdnMkpSj2YY30qV3gDcVBGtFgVsV3+/i+mKQ=",
        version = "v0.0.0-20210823091927-c0d11ff05a81",
    )
    go_repository(
        name = "com_github_go_logfmt_logfmt",
        importpath = "github.com/go-logfmt/logfmt",
        sum = "h1:otpy5pqBCBZ1ng9RQ0dPu4PN7ba75Y/aA+UpowDyNVA=",
        version = "v0.5.1",
    )
    go_repository(
        name = "com_github_go_logr_logr",
        importpath = "github.com/go-logr/logr",
        sum = "h1:6pFjapn8bFcIbiKo3XT4j/BhANplGihG6tvd+8rYgrY=",
        version = "v1.4.2",
    )
    go_repository(
        name = "com_github_go_logr_stdr",
        importpath = "github.com/go-logr/stdr",
        sum = "h1:hSWxHoqTgW2S2qGc0LTAI563KZ5YKYRhT3MFKZMbjag=",
        version = "v1.2.2",
    )
    go_repository(
        name = "com_github_go_logr_zapr",
        importpath = "github.com/go-logr/zapr",
        sum = "h1:XGdV8XW8zdwFiwOA2Dryh1gj2KRQyOOoNmBy4EplIcQ=",
        version = "v1.3.0",
    )
    go_repository(
        name = "com_github_go_openapi_jsonpointer",
        importpath = "github.com/go-openapi/jsonpointer",
        sum = "h1:YgdVicSA9vH5RiHs9TZW5oyafXZFc6+2Vc1rr/O9oNQ=",
        version = "v0.21.0",
    )
    go_repository(
        name = "com_github_go_openapi_jsonreference",
        importpath = "github.com/go-openapi/jsonreference",
        sum = "h1:Rs+Y7hSXT83Jacb7kFyjn4ijOuVGSvOdF2+tg1TRrwQ=",
        version = "v0.21.0",
    )
    go_repository(
        name = "com_github_go_openapi_swag",
        importpath = "github.com/go-openapi/swag",
        sum = "h1:vsEVJDUo2hPJ2tu0/Xc+4noaxyEffXNIs3cOULZ+GrE=",
        version = "v0.23.0",
    )
    go_repository(
        name = "com_github_go_pdf_fpdf",
        importpath = "github.com/go-pdf/fpdf",
        sum = "h1:MlgtGIfsdMEEQJr2le6b/HNr1ZlQwxyWr77r2aj2U/8=",
        version = "v0.6.0",
    )
    go_repository(
        name = "com_github_go_ping_ping",
        importpath = "github.com/go-ping/ping",
        sum = "h1:3MCGhVX4fyEUuhsfwPrsEdQw6xspHkv5zHsiSoDFZYw=",
        version = "v1.1.0",
    )
    go_repository(
        name = "com_github_go_playground_assert_v2",
        importpath = "github.com/go-playground/assert/v2",
        sum = "h1:MsBgLAaY856+nPRTKrp3/OZK38U/wa0CcBYNjji3q3A=",
        version = "v2.0.1",
    )
    go_repository(
        name = "com_github_go_playground_locales",
        importpath = "github.com/go-playground/locales",
        sum = "h1:HyWk6mgj5qFqCT5fjGBuRArbVDfE4hi8+e8ceBS/t7Q=",
        version = "v0.13.0",
    )
    go_repository(
        name = "com_github_go_playground_universal_translator",
        importpath = "github.com/go-playground/universal-translator",
        sum = "h1:icxd5fm+REJzpZx7ZfpaD876Lmtgy7VtROAbHHXk8no=",
        version = "v0.17.0",
    )
    go_repository(
        name = "com_github_go_playground_validator_v10",
        importpath = "github.com/go-playground/validator/v10",
        sum = "h1:pH2c5ADXtd66mxoE0Zm9SUhxE20r7aM3F26W0hOn+GE=",
        version = "v10.4.1",
    )
    go_repository(
        name = "com_github_go_task_slim_sprig",
        importpath = "github.com/go-task/slim-sprig",
        sum = "h1:tfuBGBXKqDEevZMzYi5KSi8KkcZtzBcTgAUUtapy0OI=",
        version = "v0.0.0-20230315185526-52ccab3ef572",
    )
    go_repository(
        name = "com_github_go_test_deep",
        importpath = "github.com/go-test/deep",
        sum = "h1:WOcxcdHcvdgThNXjw0t76K42FXTU7HpNQWHpA2HHNlg=",
        version = "v1.1.0",
    )
    go_repository(
        name = "com_github_goccy_go_json",
        importpath = "github.com/goccy/go-json",
        sum = "h1:CrxCmQqYDkv1z7lO7Wbh2HN93uovUHgrECaO5ZrCXAU=",
        version = "v0.10.2",
    )
    go_repository(
        name = "com_github_goccy_go_yaml",
        importpath = "github.com/goccy/go-yaml",
        sum = "h1:n7Z+zx8S9f9KgzG6KtQKf+kwqXZlLNR2F6018Dgau54=",
        version = "v1.11.0",
    )
    go_repository(
        name = "com_github_gogo_protobuf",
        importpath = "github.com/gogo/protobuf",
        sum = "h1:Ov1cvc58UF3b5XjBnZv7+opcTcQFZebYjWzi34vdm4Q=",
        version = "v1.3.2",
    )
    go_repository(
        name = "com_github_golang_freetype",
        importpath = "github.com/golang/freetype",
        sum = "h1:DACJavvAHhabrF08vX0COfcOBJRhZ8lUbR+ZWIs0Y5g=",
        version = "v0.0.0-20170609003504-e2365dfdc4a0",
    )
    go_repository(
        name = "com_github_golang_glog",
        importpath = "github.com/golang/glog",
        sum = "h1:1+mZ9upx1Dh6FmUTFR1naJ77miKiXgALjWOZ3NVFPmY=",
        version = "v1.2.2",
    )
    go_repository(
        name = "com_github_golang_groupcache",
        importpath = "github.com/golang/groupcache",
        sum = "h1:oI5xCqsCo564l8iNU+DwB5epxmsaqB+rhGL0m5jtYqE=",
        version = "v0.0.0-20210331224755-41bb18bfe9da",
    )
    go_repository(
        name = "com_github_golang_jwt_jwt_v4",
        importpath = "github.com/golang-jwt/jwt/v4",
        sum = "h1:7cYmW1XlMY7h7ii7UhUyChSgS5wUJEnm9uZVTGqOWzg=",
        version = "v4.5.0",
    )
    go_repository(
        name = "com_github_golang_mock",
        importpath = "github.com/golang/mock",
        sum = "h1:ErTB+efbowRARo13NNdxyJji2egdxLGQhRaY+DUumQc=",
        version = "v1.6.0",
    )
    go_repository(
        name = "com_github_golang_protobuf",
        importpath = "github.com/golang/protobuf",
        sum = "h1:i7eJL8qZTpSEXOPTxNKhASYpMn+8e5Q6AdndVa1dWek=",
        version = "v1.5.4",
    )
    go_repository(
        name = "com_github_golang_snappy",
        importpath = "github.com/golang/snappy",
        sum = "h1:yAGX7huGHXlcLOEtBnF4w7FQwA26wojNCwOYAEhLjQM=",
        version = "v0.0.4",
    )
    go_repository(
        name = "com_github_google_btree",
        importpath = "github.com/google/btree",
        sum = "h1:gK4Kx5IaGY9CD5sPJ36FHiBJ6ZXl0kilRiiCj+jdYp4=",
        version = "v1.0.1",
    )
    go_repository(
        name = "com_github_google_cel_go",
        importpath = "github.com/google/cel-go",
        sum = "h1:6ebJFzu1xO2n7TLtN+UBqShGBhlD85bhvglh5DpcfqQ=",
        version = "v0.17.7",
    )
    go_repository(
        name = "com_github_google_flatbuffers",
        importpath = "github.com/google/flatbuffers",
        sum = "h1:M9dgRyhJemaM4Sw8+66GHBu8ioaQmyPLg1b8VwK5WJg=",
        version = "v23.5.26+incompatible",
    )
    go_repository(
        name = "com_github_google_gnostic",
        build_file_proto_mode = "disable",
        importpath = "github.com/google/gnostic",
        sum = "h1:ZK/5VhkoX835RikCHpSUJV9a+S3e1zLh59YnyWeBW+0=",
        version = "v0.6.9",
    )
    go_repository(
        name = "com_github_google_gnostic_models",
        build_file_proto_mode = "disable",
        importpath = "github.com/google/gnostic-models",
        sum = "h1:yo/ABAfM5IMRsS1VnXjTBvUb61tFIHozhlYvRgGre9I=",
        version = "v0.6.8",
    )
    go_repository(
        name = "com_github_google_go_cmp",
        importpath = "github.com/google/go-cmp",
        sum = "h1:ofyhxvXcZhMsU5ulbFiLKl/XBFqE1GSq7atu8tAmTRI=",
        version = "v0.6.0",
    )
    go_repository(
        name = "com_github_google_go_pkcs11",
        importpath = "github.com/google/go-pkcs11",
        sum = "h1:OF1IPgv+F4NmqmJ98KTjdN97Vs1JxDPB3vbmYzV2dpk=",
        version = "v0.2.1-0.20230907215043-c6f79328ddf9",
    )
    go_repository(
        name = "com_github_google_gofuzz",
        importpath = "github.com/google/gofuzz",
        sum = "h1:xRy4A+RhZaiKjJ1bPfwQ8sedCA+YS2YcCHW6ec7JMi0=",
        version = "v1.2.0",
    )
    go_repository(
        name = "com_github_google_gopacket",
        importpath = "github.com/google/gopacket",
        sum = "h1:ves8RnFZPGiFnTS0uPQStjwru6uO6h+nlr9j6fL7kF8=",
        version = "v1.1.19",
    )
    go_repository(
        name = "com_github_google_martian",
        importpath = "github.com/google/martian",
        sum = "h1:/CP5g8u/VJHijgedC/Legn3BAbAaWPgecwXBIDzw5no=",
        version = "v2.1.0+incompatible",
    )
    go_repository(
        name = "com_github_google_martian_v3",
        importpath = "github.com/google/martian/v3",
        sum = "h1:DIhPTQrbPkgs2yJYdXU/eNACCG5DVQjySNRNlflZ9Fc=",
        version = "v3.3.3",
    )
    go_repository(
        name = "com_github_google_pprof",
        importpath = "github.com/google/pprof",
        sum = "h1:Xim43kblpZXfIBQsbuBVKCudVG457BR2GZFIz3uw3hQ=",
        version = "v0.0.0-20221118152302-e6195bd50e26",
    )
    go_repository(
        name = "com_github_google_renameio",
        importpath = "github.com/google/renameio",
        sum = "h1:GOZbcHa3HfsPKPlmyPyN2KEohoMXOhdMbHrvbpl2QaA=",
        version = "v0.1.0",
    )
    go_repository(
        name = "com_github_google_s2a_go",
        importpath = "github.com/google/s2a-go",
        sum = "h1:60BLSyTrOV4/haCDW4zb1guZItoSq8foHCXrAnjBo/o=",
        version = "v0.1.7",
    )
    go_repository(
        name = "com_github_google_uuid",
        importpath = "github.com/google/uuid",
        sum = "h1:NIvaJDMOsjHA8n1jAhLSgzrAzy1Hgr+hNrb57e+94F0=",
        version = "v1.6.0",
    )
    go_repository(
        name = "com_github_googleapis_enterprise_certificate_proxy",
        importpath = "github.com/googleapis/enterprise-certificate-proxy",
        sum = "h1:Vie5ybvEvT75RniqhfFxPRy3Bf7vr3h0cechB90XaQs=",
        version = "v0.3.2",
    )
    go_repository(
        name = "com_github_googleapis_gax_go_v2",
        build_file_proto_mode = "disable",
        importpath = "github.com/googleapis/gax-go/v2",
        sum = "h1:8gw9KZK8TiVKB6q3zHY3SBzLnrGp6HQjyfYBYGmXdxA=",
        version = "v2.12.5",
    )
    go_repository(
        name = "com_github_googleapis_go_type_adapters",
        importpath = "github.com/googleapis/go-type-adapters",
        sum = "h1:9XdMn+d/G57qq1s8dNc5IesGCXHf6V2HZ2JwRxfA2tA=",
        version = "v1.0.0",
    )
    go_repository(
        name = "com_github_googleapis_google_cloud_go_testing",
        importpath = "github.com/googleapis/google-cloud-go-testing",
        sum = "h1:zC34cGQu69FG7qzJ3WiKW244WfhDC3xxYMeNOX2gtUQ=",
        version = "v0.0.0-20210719221736-1c9a4c676720",
    )
    go_repository(
        name = "com_github_googlecloudplatform_opentelemetry_operations_go_detectors_gcp",
        importpath = "github.com/GoogleCloudPlatform/opentelemetry-operations-go/detectors/gcp",
        sum = "h1:cZpsGsWTIFKymTA0je7IIvi1O7Es7apb9CF3EQlOcfE=",
        version = "v1.24.2",
    )
    go_repository(
        name = "com_github_googlecloudplatform_opentelemetry_operations_go_exporter_trace",
        importpath = "github.com/GoogleCloudPlatform/opentelemetry-operations-go/exporter/trace",
        sum = "h1:01bHLeqkrxYSkjvyTBEZ8rxBxDhWm1snWGEW73Te4lU=",
        version = "v1.24.1",
    )
    go_repository(
        name = "com_github_googlecloudplatform_opentelemetry_operations_go_internal_cloudmock",
        importpath = "github.com/GoogleCloudPlatform/opentelemetry-operations-go/internal/cloudmock",
        sum = "h1:oTX4vsorBZo/Zdum6OKPA4o7544hm6smoRv1QjpTwGo=",
        version = "v0.48.1",
    )
    go_repository(
        name = "com_github_googlecloudplatform_opentelemetry_operations_go_internal_resourcemapping",
        importpath = "github.com/GoogleCloudPlatform/opentelemetry-operations-go/internal/resourcemapping",
        sum = "h1:8nn+rsCvTq9axyEh382S0PFLBeaFwNsT43IrPWzctRU=",
        version = "v0.48.1",
    )
    go_repository(
        name = "com_github_gorilla_mux",
        importpath = "github.com/gorilla/mux",
        sum = "h1:TuBL49tXwgrFYWhqrNgrUNEY92u81SPhu7sTdzQEiWY=",
        version = "v1.8.1",
    )
    go_repository(
        name = "com_github_gorilla_websocket",
        importpath = "github.com/gorilla/websocket",
        sum = "h1:PPwGk2jz7EePpoHN/+ClbZu8SPxiqlu12wZP/3sWmnc=",
        version = "v1.5.0",
    )
    go_repository(
        name = "com_github_gregjones_httpcache",
        importpath = "github.com/gregjones/httpcache",
        sum = "h1:pdN6V1QBWetyv/0+wjACpqVH+eVULgEjkurDLq3goeM=",
        version = "v0.0.0-20180305231024-9cad4c3443a7",
    )
    go_repository(
        name = "com_github_grpc_ecosystem_go_grpc_middleware",
        importpath = "github.com/grpc-ecosystem/go-grpc-middleware",
        sum = "h1:UH//fgunKIs4JdUbpDl1VZCDaL56wXCB/5+wF6uHfaI=",
        version = "v1.4.0",
    )
    go_repository(
        name = "com_github_grpc_ecosystem_go_grpc_middleware_v2",
        importpath = "github.com/grpc-ecosystem/go-grpc-middleware/v2",
        sum = "h1:2cz5kSrxzMYHiWOBbKj8itQm+nRykkB8aMv4ThcHYHA=",
        version = "v2.0.0",
    )
    go_repository(
        name = "com_github_grpc_ecosystem_go_grpc_prometheus",
        importpath = "github.com/grpc-ecosystem/go-grpc-prometheus",
        sum = "h1:Ovs26xHkKqVztRpIrF/92BcuyuQ/YW4NSIpoGtfXNho=",
        version = "v1.2.0",
    )
    go_repository(
        name = "com_github_grpc_ecosystem_grpc_gateway",
        importpath = "github.com/grpc-ecosystem/grpc-gateway",
        sum = "h1:gmcG1KaJ57LophUzW0Hy8NmPhnMZb4M0+kPpLofRdBo=",
        version = "v1.16.0",
    )
    go_repository(
        name = "com_github_grpc_ecosystem_grpc_gateway_v2",
        importpath = "github.com/grpc-ecosystem/grpc-gateway/v2",
        sum = "h1:YBftPWNWd4WwGqtY2yeZL2ef8rHAxPBD8KFhJpmcqms=",
        version = "v2.16.0",
    )
    go_repository(
        name = "com_github_h_fam_errdiff",
        importpath = "github.com/h-fam/errdiff",
        sum = "h1:rPsW4ob2fMOIulwTEoZXaaUIuud7XUudw5SLKTZj3Ss=",
        version = "v1.0.2",
    )
    go_repository(
        name = "com_github_hashicorp_consul_api",
        importpath = "github.com/hashicorp/consul/api",
        sum = "h1:mXfkRHrpHN4YY3RqL09nXU1eHKLNiuAN4kHvDQ16k/8=",
        version = "v1.28.2",
    )
    go_repository(
        name = "com_github_hashicorp_errwrap",
        importpath = "github.com/hashicorp/errwrap",
        sum = "h1:OxrOeh75EUXMY8TBjag2fzXGZ40LB6IKw45YeGUDY2I=",
        version = "v1.1.0",
    )
    go_repository(
        name = "com_github_hashicorp_go_cleanhttp",
        importpath = "github.com/hashicorp/go-cleanhttp",
        sum = "h1:035FKYIWjmULyFRBKPs8TBQoi0x6d9G4xc9neXJWAZQ=",
        version = "v0.5.2",
    )
    go_repository(
        name = "com_github_hashicorp_go_hclog",
        importpath = "github.com/hashicorp/go-hclog",
        sum = "h1:bI2ocEMgcVlz55Oj1xZNBsVi900c7II+fWDyV9o+13c=",
        version = "v1.5.0",
    )
    go_repository(
        name = "com_github_hashicorp_go_immutable_radix",
        importpath = "github.com/hashicorp/go-immutable-radix",
        sum = "h1:DKHmCUm2hRBK510BaiZlwvpD40f8bJFeZnpfm2KLowc=",
        version = "v1.3.1",
    )
    go_repository(
        name = "com_github_hashicorp_go_multierror",
        importpath = "github.com/hashicorp/go-multierror",
        sum = "h1:H5DkEtf6CXdFp0N0Em5UCwQpXMWke8IA0+lD48awMYo=",
        version = "v1.1.1",
    )
    go_repository(
        name = "com_github_hashicorp_go_rootcerts",
        importpath = "github.com/hashicorp/go-rootcerts",
        sum = "h1:jzhAVGtqPKbwpyCPELlgNWhE1znq+qwJtW5Oi2viEzc=",
        version = "v1.0.2",
    )
    go_repository(
        name = "com_github_hashicorp_go_version",
        importpath = "github.com/hashicorp/go-version",
        sum = "h1:aAQzgqIrRKRa7w75CKpbBxYsmUoPjzVm1W59ca1L0J4=",
        version = "v1.4.0",
    )
    go_repository(
        name = "com_github_hashicorp_golang_lru",
        importpath = "github.com/hashicorp/golang-lru",
        sum = "h1:YDjusn29QI/Das2iO9M0BHnIbxPeyuCHsjMW+lJfyTc=",
        version = "v0.5.4",
    )
    go_repository(
        name = "com_github_hashicorp_hcl",
        importpath = "github.com/hashicorp/hcl",
        sum = "h1:0Anlzjpi4vEasTeNFn2mLJgTSwt0+6sfsiTG8qcWGx4=",
        version = "v1.0.0",
    )
    go_repository(
        name = "com_github_hashicorp_serf",
        importpath = "github.com/hashicorp/serf",
        sum = "h1:Z1H2J60yRKvfDYAOZLd2MU0ND4AH/WDz7xYHDWQsIPY=",
        version = "v0.10.1",
    )
    go_repository(
        name = "com_github_hexops_gotextdiff",
        importpath = "github.com/hexops/gotextdiff",
        sum = "h1:gitA9+qJrrTCsiCl7+kh75nPqQt1cx4ZkudSTLoUqJM=",
        version = "v1.0.3",
    )
    go_repository(
        name = "com_github_iancoleman_strcase",
        importpath = "github.com/iancoleman/strcase",
        sum = "h1:nTXanmYxhfFAMjZL34Ov6gkzEsSJZ5DbhxWjvSASxEI=",
        version = "v0.3.0",
    )
    go_repository(
        name = "com_github_ianlancetaylor_demangle",
        importpath = "github.com/ianlancetaylor/demangle",
        sum = "h1:rcanfLhLDA8nozr/K289V1zcntHr3V+SHlXwzz1ZI2g=",
        version = "v0.0.0-20220319035150-800ac71e25c2",
    )
    go_repository(
        name = "com_github_imdario_mergo",
        importpath = "github.com/imdario/mergo",
        sum = "h1:wwQJbIsHYGMUyLSPrEq1CT16AhnhNJQ51+4fdHUnCl4=",
        version = "v0.3.16",
    )
    go_repository(
        name = "com_github_inconshreveable_mousetrap",
        importpath = "github.com/inconshreveable/mousetrap",
        sum = "h1:wN+x4NVGpMsO7ErUn/mUI3vEoE6Jt13X2s0bqwp9tc8=",
        version = "v1.1.0",
    )
    go_repository(
        name = "com_github_jbenet_go_context",
        importpath = "github.com/jbenet/go-context",
        sum = "h1:BQSFePA1RWJOlocH6Fxy8MmwDt+yVQYULKfN0RoTN8A=",
        version = "v0.0.0-20150711004518-d14ea06fba99",
    )
    go_repository(
        name = "com_github_jessevdk_go_flags",
        importpath = "github.com/jessevdk/go-flags",
        sum = "h1:1jKYvbxEjfUl0fmqTCOfonvskHHXMjBySTLW4y9LFvc=",
        version = "v1.5.0",
    )
    go_repository(
        name = "com_github_johncgriffin_overflow",
        importpath = "github.com/JohnCGriffin/overflow",
        sum = "h1:RGWPOewvKIROun94nF7v2cua9qP+thov/7M50KEoeSU=",
        version = "v0.0.0-20211019200055-46fa312c352c",
    )
    go_repository(
        name = "com_github_jonboulle_clockwork",
        importpath = "github.com/jonboulle/clockwork",
        sum = "h1:UOGuzwb1PwsrDAObMuhUnj0p5ULPj8V/xJ7Kx9qUBdQ=",
        version = "v0.2.2",
    )
    go_repository(
        name = "com_github_josharian_intern",
        importpath = "github.com/josharian/intern",
        sum = "h1:vlS4z54oSdjm0bgjRigI+G1HpF+tI+9rE5LLzOg8HmY=",
        version = "v1.0.0",
    )
    go_repository(
        name = "com_github_josharian_native",
        importpath = "github.com/josharian/native",
        sum = "h1:uuaP0hAbW7Y4l0ZRQ6C9zfb7Mg1mbFKry/xzDAfmtLA=",
        version = "v1.1.0",
    )
    go_repository(
        name = "com_github_json_iterator_go",
        importpath = "github.com/json-iterator/go",
        sum = "h1:PV8peI4a0ysnczrg+LtxykD8LfKY9ML6u2jnxaEnrnM=",
        version = "v1.1.12",
    )
    go_repository(
        name = "com_github_jstemmer_go_junit_report",
        importpath = "github.com/jstemmer/go-junit-report",
        sum = "h1:6QPYqodiu3GuPL+7mfx+NwDdp2eTkp9IfEUpgAwUN0o=",
        version = "v0.9.1",
    )
    go_repository(
        name = "com_github_jstemmer_go_junit_report_v2",
        importpath = "github.com/jstemmer/go-junit-report/v2",
        sum = "h1:X3+hPYlSczH9IMIpSC9CQSZA0L+BipYafciZUWHEmsc=",
        version = "v2.1.0",
    )
    go_repository(
        name = "com_github_jung_kurt_gofpdf",
        importpath = "github.com/jung-kurt/gofpdf",
        sum = "h1:PJr+ZMXIecYc1Ey2zucXdR73SMBtgjPgwa31099IMv0=",
        version = "v1.0.3-0.20190309125859-24315acbbda5",
    )
    go_repository(
        name = "com_github_k_sone_critbitgo",
        importpath = "github.com/k-sone/critbitgo",
        sum = "h1:l71cTyBGeh6X5ATh6Fibgw3+rtNT80BA0uNNWgkPrbE=",
        version = "v1.4.0",
    )
    go_repository(
        name = "com_github_kballard_go_shellquote",
        importpath = "github.com/kballard/go-shellquote",
        sum = "h1:Z9n2FFNUXsshfwJMBgNA0RU6/i7WVaAegv3PtuIHPMs=",
        version = "v0.0.0-20180428030007-95032a82bc51",
    )
    go_repository(
        name = "com_github_kentik_patricia",
        importpath = "github.com/kentik/patricia",
        sum = "h1:+ZyPXnEiFLbmT1yZR0JRfRUuNXmxROXdzI8YiSpTx5w=",
        version = "v1.2.1",
    )
    go_repository(
        name = "com_github_kevinburke_ssh_config",
        importpath = "github.com/kevinburke/ssh_config",
        sum = "h1:x584FjTGwHzMwvHx18PXxbBVzfnxogHaAReU4gf13a4=",
        version = "v1.2.0",
    )
    go_repository(
        name = "com_github_kisielk_errcheck",
        importpath = "github.com/kisielk/errcheck",
        sum = "h1:e8esj/e4R+SAOwFwN+n3zr0nYeCyeweozKfO23MvHzY=",
        version = "v1.5.0",
    )
    go_repository(
        name = "com_github_kisielk_gotool",
        importpath = "github.com/kisielk/gotool",
        sum = "h1:AV2c/EiW3KqPNT9ZKl07ehoAGi4C5/01Cfbblndcapg=",
        version = "v1.0.0",
    )
    go_repository(
        name = "com_github_klauspost_asmfmt",
        importpath = "github.com/klauspost/asmfmt",
        sum = "h1:4Ri7ox3EwapiOjCki+hw14RyKk201CN4rzyCJRFLpK4=",
        version = "v1.3.2",
    )
    go_repository(
        name = "com_github_klauspost_compress",
        importpath = "github.com/klauspost/compress",
        sum = "h1:RlWWUY/Dr4fL8qk9YG7DTZ7PDgME2V4csBXA8L/ixi4=",
        version = "v1.17.2",
    )
    go_repository(
        name = "com_github_klauspost_cpuid_v2",
        importpath = "github.com/klauspost/cpuid/v2",
        sum = "h1:0E5MSMDEoAulmXNFquVs//DdoomxaoTY1kUhbc/qbZg=",
        version = "v2.2.5",
    )
    go_repository(
        name = "com_github_kr_fs",
        importpath = "github.com/kr/fs",
        sum = "h1:Jskdu9ieNAYnjxsi0LbQp1ulIKZV1LAFgK1tWhpZgl8=",
        version = "v0.1.0",
    )
    go_repository(
        name = "com_github_kr_pretty",
        importpath = "github.com/kr/pretty",
        sum = "h1:flRD4NNwYAUpkphVc1HcthR4KEIFJ65n8Mw5qdRn3LE=",
        version = "v0.3.1",
    )
    go_repository(
        name = "com_github_kr_pty",
        importpath = "github.com/kr/pty",
        sum = "h1:VkoXIwSboBpnk99O/KFauAEILuNHv5DVFKZMBN/gUgw=",
        version = "v1.1.1",
    )
    go_repository(
        name = "com_github_kr_text",
        importpath = "github.com/kr/text",
        sum = "h1:5Nx0Ya0ZqY2ygV366QzturHI13Jq95ApcVaJBhpS+AY=",
        version = "v0.2.0",
    )
    go_repository(
        name = "com_github_kylelemons_godebug",
        importpath = "github.com/kylelemons/godebug",
        sum = "h1:RPNrshWIDI6G2gRW9EHilWtl7Z6Sb1BR0xunSBf0SNc=",
        version = "v1.1.0",
    )
    go_repository(
        name = "com_github_leodido_go_urn",
        importpath = "github.com/leodido/go-urn",
        sum = "h1:hpXL4XnriNwQ/ABnpepYM/1vCLWNDfUNts8dX3xTG6Y=",
        version = "v1.2.0",
    )
    go_repository(
        name = "com_github_lyft_protoc_gen_star",
        importpath = "github.com/lyft/protoc-gen-star",
        sum = "h1:erE0rdztuaDq3bpGifD95wfoPrSZc95nGA6tbiNYh6M=",
        version = "v0.6.1",
    )
    go_repository(
        name = "com_github_lyft_protoc_gen_star_v2",
        importpath = "github.com/lyft/protoc-gen-star/v2",
        sum = "h1:/3+/2sWyXeMLzKd1bX+ixWKgEMsULrIivpDsuaF441o=",
        version = "v2.0.3",
    )
    go_repository(
        name = "com_github_magiconair_properties",
        importpath = "github.com/magiconair/properties",
        sum = "h1:IeQXZAiQcpL9mgcAe1Nu6cX9LLw6ExEHKjN0VQdvPDY=",
        version = "v1.8.7",
    )
    go_repository(
        name = "com_github_mailru_easyjson",
        importpath = "github.com/mailru/easyjson",
        sum = "h1:UGYAvKxe3sBsEDzO8ZeWOSlIQfWFlxbzLZe7hwFURr0=",
        version = "v0.7.7",
    )
    go_repository(
        name = "com_github_masterminds_semver_v3",
        importpath = "github.com/Masterminds/semver/v3",
        sum = "h1:RN9w6+7QoMeJVGyfmbcgs28Br8cvmnucEXnY0rYXWg0=",
        version = "v3.2.1",
    )
    go_repository(
        name = "com_github_mattn_go_colorable",
        importpath = "github.com/mattn/go-colorable",
        sum = "h1:fFA4WZxdEF4tXPZVKMLwD8oUnCTTo08duU7wxecdEvA=",
        version = "v0.1.13",
    )
    go_repository(
        name = "com_github_mattn_go_isatty",
        importpath = "github.com/mattn/go-isatty",
        sum = "h1:JITubQf0MOLdlGRuRq+jtsDlekdYPia9ZFsB8h/APPA=",
        version = "v0.0.19",
    )
    go_repository(
        name = "com_github_mattn_go_sqlite3",
        importpath = "github.com/mattn/go-sqlite3",
        sum = "h1:yOQRA0RpS5PFz/oikGwBEqvAWhWg5ufRz4ETLjwpU1Y=",
        version = "v1.14.16",
    )
    go_repository(
        name = "com_github_matttproud_golang_protobuf_extensions",
        importpath = "github.com/matttproud/golang_protobuf_extensions",
        sum = "h1:mmDVorXM7PCGKw94cs5zkfA9PSy5pEvNWRP0ET0TIVo=",
        version = "v1.0.4",
    )
    go_repository(
        name = "com_github_matttproud_golang_protobuf_extensions_v2",
        importpath = "github.com/matttproud/golang_protobuf_extensions/v2",
        sum = "h1:jWpvCLoY8Z/e3VKvlsiIGKtc+UG6U5vzxaoagmhXfyg=",
        version = "v2.0.0",
    )
    go_repository(
        name = "com_github_mdlayher_genetlink",
        importpath = "github.com/mdlayher/genetlink",
        sum = "h1:KdrNKe+CTu+IbZnm/GVUMXSqBBLqcGpRDa0xkQy56gw=",
        version = "v1.3.2",
    )
    go_repository(
        name = "com_github_mdlayher_netlink",
        importpath = "github.com/mdlayher/netlink",
        sum = "h1:/UtM3ofJap7Vl4QWCPDGXY8d3GIY2UGSDbK+QWmY8/g=",
        version = "v1.7.2",
    )
    go_repository(
        name = "com_github_mdlayher_socket",
        importpath = "github.com/mdlayher/socket",
        sum = "h1:VZaqt6RkGkt2OE9l3GcC6nZkqD3xKeQLyfleW/uBcos=",
        version = "v0.5.1",
    )
    go_repository(
        name = "com_github_microsoft_go_winio",
        importpath = "github.com/Microsoft/go-winio",
        sum = "h1:9/kr64B9VUZrLm5YYwbGtUJnMgqWVOdUAXu6Migciow=",
        version = "v0.6.1",
    )
    go_repository(
        name = "com_github_minio_asm2plan9s",
        importpath = "github.com/minio/asm2plan9s",
        sum = "h1:AMFGa4R4MiIpspGNG7Z948v4n35fFGB3RR3G/ry4FWs=",
        version = "v0.0.0-20200509001527-cdd76441f9d8",
    )
    go_repository(
        name = "com_github_minio_c2goasm",
        importpath = "github.com/minio/c2goasm",
        sum = "h1:+n/aFZefKZp7spd8DFdX7uMikMLXX4oubIzJF4kv/wI=",
        version = "v0.0.0-20190812172519-36a3d3bbc4f3",
    )
    go_repository(
        name = "com_github_mitchellh_go_homedir",
        importpath = "github.com/mitchellh/go-homedir",
        sum = "h1:lukF9ziXFxDFPkA1vsr5zpc1XuPDn/wFntq5mG+4E0Y=",
        version = "v1.1.0",
    )
    go_repository(
        name = "com_github_mitchellh_go_wordwrap",
        importpath = "github.com/mitchellh/go-wordwrap",
        sum = "h1:TLuKupo69TCn6TQSyGxwI1EblZZEsQ0vMlAFQflz0v0=",
        version = "v1.0.1",
    )
    go_repository(
        name = "com_github_mitchellh_mapstructure",
        importpath = "github.com/mitchellh/mapstructure",
        sum = "h1:jeMsZIYE/09sWLaz43PL7Gy6RuMjD2eJVyuac5Z2hdY=",
        version = "v1.5.0",
    )
    go_repository(
        name = "com_github_moby_spdystream",
        importpath = "github.com/moby/spdystream",
        sum = "h1:cjW1zVyyoiM0T7b6UoySUFqzXMoqRckQtXwGPiBhOM8=",
        version = "v0.2.0",
    )
    go_repository(
        name = "com_github_modern_go_concurrent",
        importpath = "github.com/modern-go/concurrent",
        sum = "h1:TRLaZ9cD/w8PVh93nsPXa1VrQ6jlwL5oN8l14QlcNfg=",
        version = "v0.0.0-20180306012644-bacd9c7ef1dd",
    )
    go_repository(
        name = "com_github_modern_go_reflect2",
        importpath = "github.com/modern-go/reflect2",
        sum = "h1:xBagoLtFs94CBntxluKeaWgTMpvLxC4ur3nMaC9Gz0M=",
        version = "v1.0.2",
    )
    go_repository(
        name = "com_github_morikuni_aec",
        importpath = "github.com/morikuni/aec",
        sum = "h1:nP9CBfwrvYnBRgY6qfDQkygYDmYwOilePFkwzv4dU8A=",
        version = "v1.0.0",
    )
    go_repository(
        name = "com_github_munnerz_goautoneg",
        importpath = "github.com/munnerz/goautoneg",
        sum = "h1:C3w9PqII01/Oq1c1nUAm88MOHcQC9l5mIlSMApZMrHA=",
        version = "v0.0.0-20191010083416-a7dc8b61c822",
    )
    go_repository(
        name = "com_github_mxk_go_flowrate",
        importpath = "github.com/mxk/go-flowrate",
        sum = "h1:y5//uYreIhSUg3J1GEMiLbxo1LJaP8RfCpH6pymGZus=",
        version = "v0.0.0-20140419014527-cca7078d478f",
    )
    go_repository(
        name = "com_github_nats_io_nats_go",
        importpath = "github.com/nats-io/nats.go",
        sum = "h1:fnxnPCNiwIG5w08rlMcEKTUw4AV/nKyGCOJE8TdhSPk=",
        version = "v1.34.0",
    )
    go_repository(
        name = "com_github_nats_io_nkeys",
        importpath = "github.com/nats-io/nkeys",
        sum = "h1:RwNJbbIdYCoClSDNY7QVKZlyb/wfT6ugvFCiKy6vDvI=",
        version = "v0.4.7",
    )
    go_repository(
        name = "com_github_nats_io_nuid",
        importpath = "github.com/nats-io/nuid",
        sum = "h1:5iA8DT8V7q8WK2EScv2padNa/rTESc1KdnPw4TC2paw=",
        version = "v1.0.1",
    )
    go_repository(
        name = "com_github_networkop_meshnet_cni",
        importpath = "github.com/networkop/meshnet-cni",
        sum = "h1:9Pe9L0QCovb9o82inAVQitCo3IRnG9u45lRRm8QvgbU=",
        version = "v0.3.1-0.20230525201116-d7c306c635cf",
    )
    go_repository(
        name = "com_github_nxadm_tail",
        importpath = "github.com/nxadm/tail",
        sum = "h1:nPr65rt6Y5JFSKQO7qToXr7pePgD6Gwiw05lkbyAQTE=",
        version = "v1.4.8",
    )
    go_repository(
        name = "com_github_nytimes_gziphandler",
        importpath = "github.com/NYTimes/gziphandler",
        sum = "h1:ZUDjpQae29j0ryrS0u/B8HZfJBtBQHjqw2rQ2cqUQ3I=",
        version = "v1.1.1",
    )
    go_repository(
        name = "com_github_oneofone_xxhash",
        importpath = "github.com/OneOfOne/xxhash",
        sum = "h1:KMrpdQIwFcEqXDklaen+P1axHaj9BSKzvpUUfnHldSE=",
        version = "v1.2.2",
    )
    go_repository(
        name = "com_github_onsi_ginkgo",
        importpath = "github.com/onsi/ginkgo",
        sum = "h1:8xi0RTUf59SOSfEtZMvwTvXYMzG4gV23XVHOZiXNtnE=",
        version = "v1.16.5",
    )
    go_repository(
        name = "com_github_onsi_ginkgo_v2",
        importpath = "github.com/onsi/ginkgo/v2",
        sum = "h1:vSmGj2Z5YPb9JwCWT6z6ihcUvDhuXLc3sJiqd3jMKAY=",
        version = "v2.14.0",
    )
    go_repository(
        name = "com_github_onsi_gomega",
        importpath = "github.com/onsi/gomega",
        sum = "h1:hvMK7xYz4D3HapigLTeGdId/NcfQx1VHMJc60ew99+8=",
        version = "v1.30.0",
    )
    go_repository(
        name = "com_github_open_traffic_generator_ixia_c_operator",
        importpath = "github.com/open-traffic-generator/ixia-c-operator",
        sum = "h1:dablUs6FAToVDFaoIo2M+Z9UCa93KAwlj7HJqNwLwTQ=",
        version = "v0.3.6",
    )
    go_repository(
        name = "com_github_open_traffic_generator_keng_operator",
        importpath = "github.com/open-traffic-generator/keng-operator",
        sum = "h1:FpDe1wtGODN7ByAhF2LxMIlbDqb5yVmbSE5Y49nyc28=",
        version = "v0.3.28",
    )
    go_repository(
        name = "com_github_open_traffic_generator_snappi_gosnappi",
        build_file_proto_mode = "disable",
        importpath = "github.com/open-traffic-generator/snappi/gosnappi",
        sum = "h1:EQxOtbwizSOnoWvOeJnRk6Apd6vpVbNHlVJMj1XPwhQ=",
        version = "v1.5.1",
    )
    go_repository(
        name = "com_github_openconfig_attestz",
        importpath = "github.com/openconfig/attestz",
        sum = "h1:VuksFIG1OlGnRuUpdTFAkMyAY59ITvyLbp4AtiTXV64=",
        version = "v0.2.0",
    )
    go_repository(
        name = "com_github_openconfig_bootz",
        importpath = "github.com/openconfig/bootz",
        sum = "h1:Q0mThGmZiX/kht+crar6FtLVxqdjUS/deMnpcNX+F7c=",
        version = "v0.3.1",
    )
    go_repository(
        name = "com_github_openconfig_entity_naming",
        importpath = "github.com/openconfig/entity-naming",
        sum = "h1:K/9O+J20+liIof8WjquMydnebD0N1U9ItjhJYF6H4hg=",
        version = "v0.0.0-20230912181021-7ac806551a31",
    )
    go_repository(
        name = "com_github_openconfig_featureprofiles",
        importpath = "github.com/openconfig/featureprofiles",
        sum = "h1:InOTVH2wHIvMedgOmDwzrzTJo12JaEmKwdDtckhpb/Y=",
        version = "v0.0.0-20240122173202-7718e50374f2",
    )
    go_repository(
        name = "com_github_openconfig_gnmi",
        build_directives = ["gazelle:proto_import_prefix github.com/openconfig/gnmi"],
        build_file_generation = "on",
        importpath = "github.com/openconfig/gnmi",
        sum = "h1:H7pLIb/o3xObu3+x0Fv9DCK7TH3FUh7mNwbYe+34hFw=",
        version = "v0.11.0",
    )
    go_repository(
        name = "com_github_openconfig_gnoi",
        build_directives = [
            "gazelle:prefix github.com/openconfig/gnoi",
            "gazelle:proto_import_prefix github.com/openconfig/gnoi",
            "gazelle:resolve proto proto github.com/openconfig/bootz/proto/bootz.proto @com_github_openconfig_bootz//proto:bootz_proto",
            "gazelle:resolve proto proto github.com/openconfig/gnsi/certz/certz.proto @com_github_openconfig_gnsi//certz:certz_proto",
            "gazelle:resolve proto proto github.com/openconfig/gnsi/pathz/pathz.proto @com_github_openconfig_gnsi//pathz:pathz_proto",
            "gazelle:resolve proto proto github.com/openconfig/gnsi/authz/authz.proto @com_github_openconfig_gnsi//authz:authz_proto",
            "gazelle:resolve proto go github.com/openconfig/bootz/proto/bootz.proto @com_github_openconfig_bootz//proto:bootz_go_proto",
            "gazelle:resolve proto go github.com/openconfig/gnsi/certz/certz.proto @com_github_openconfig_gnsi//certz:certz_go_proto",
            "gazelle:resolve proto go github.com/openconfig/gnsi/pathz/pathz.proto @com_github_openconfig_gnsi//pathz:pathz_go_proto",
            "gazelle:resolve proto go github.com/openconfig/gnsi/authz/authz.proto @com_github_openconfig_gnsi//authz:authz_go_proto",
            "gazelle:resolve proto proto google/rpc/status.proto @googleapis//google/rpc:status_proto",
            "gazelle:resolve proto go google/rpc/status.proto  @org_golang_google_genproto_googleapis_rpc//status",
        ],
        build_file_generation = "on",
        importpath = "github.com/openconfig/gnoi",
        sum = "h1:sONbBqRBKjPT6voRAFqhTkUIatAajBp+YRLCWgyS4Dk=",
        version = "v0.4.1",
    )
    go_repository(
        name = "com_github_openconfig_gnoigo",
        importpath = "github.com/openconfig/gnoigo",
        sum = "h1:egPgBUBDn0XEtbz0CvE+Bh/I/3iTzwzMq5/rmtPJdQs=",
        version = "v0.0.0-20240320202954-ebd033e3542c",
    )
    go_repository(
        name = "com_github_openconfig_gnsi",
        importpath = "github.com/openconfig/gnsi",
        sum = "h1:PfQa9Gy0lH1sHqA2L3Gj2fEh2zPMbWxMmIRQv2Nk1T8=",
        version = "v1.6.0",
    )
    go_repository(
        name = "com_github_openconfig_gocloser",
        importpath = "github.com/openconfig/gocloser",
        sum = "h1:NSYuxdlOWLldNpid1dThR6Dci96juXioUguMho6aliI=",
        version = "v0.0.0-20220310182203-c6c950ed3b0b",
    )
    go_repository(
        name = "com_github_openconfig_goyang",
        importpath = "github.com/openconfig/goyang",
        sum = "h1:+s3p3MeiPQ/QNsC5DL3MXhCp5cv4dag3vlGKCtszsRU=",
        version = "v1.4.5",
    )
    go_repository(
        name = "com_github_openconfig_gribi",
        build_file_proto_mode = "disable",
        importpath = "github.com/openconfig/gribi",
        sum = "h1:asucWuDLssIo2Tm9gEgaMSExRL/ZmHUyaMt0FMz9NrI=",
        version = "v1.8.1",
    )
    go_repository(
        name = "com_github_openconfig_gribigo",
        importpath = "github.com/openconfig/gribigo",
        sum = "h1:ZaPhCxDXLyP9KRtQdshjyUdW3uUy41Fbi2ezLd1QYvI=",
        version = "v0.0.0-20250107192927-4f307a2fa0f7",
    )
    go_repository(
        name = "com_github_openconfig_grpctunnel",
        importpath = "github.com/openconfig/grpctunnel",
        sum = "h1:t6SvvdfWCMlw0XPlsdxO8EgO+q/fXnTevDjdYREKFwU=",
        version = "v0.0.0-20220819142823-6f5422b8ca70",
    )
    go_repository(
        name = "com_github_openconfig_kne",
        importpath = "github.com/openconfig/kne",
        sum = "h1:8D9SexWhj6knxfvEficyVj0F13GIvF1pQz7TKwVDSUI=",
        version = "v0.1.18",
    )
    go_repository(
        name = "com_github_openconfig_lemming_operator",
        importpath = "github.com/openconfig/lemming/operator",
        sum = "h1:dovZnR6lQkOHXcODli1NDOr/GVYrBY05KS5X11jxVbw=",
        version = "v0.2.0",
    )
    go_repository(
        name = "com_github_openconfig_magna",
        importpath = "github.com/openconfig/magna",
        sum = "h1:tiy1WDRRFuWXCA9o0We8x3an3vywDVowyertHgjEUXo=",
        version = "v0.0.0-20240326180454-518e16696c84",
    )
    go_repository(
        name = "com_github_openconfig_ondatra",
        build_directives = [
            "gazelle:resolve go github.com/p4lang/p4runtime/go/p4/v1 @com_github_p4lang_p4runtime//:p4runtime_go_proto",
            "gazelle:resolve go github.com/openconfig/attestz/proto/tpm_enrollz @com_github_openconfig_attestz//proto:tpm_enrollz_go",
            "gazelle:resolve go github.com/openconfig/attestz/proto/tpm_attestz @com_github_openconfig_attestz//proto:tpm_attestz_go",
            # "gazelle:resolve proto go github.com/openconfig/attestz/proto/tpm_enrollz.proto @com_github_openconfig_attestz//proto:tpm_enrollz_go",
            # "gazelle:resolve proto go github.com/openconfig/attestz/proto/tpm_attestz.proto @com_github_openconfig_attestz//proto:tpm_attestz_go",
        ],
        importpath = "github.com/openconfig/ondatra",
        sum = "h1:hTkewcIRtOC6FOpcGThFZPS38EgCbfqh+uwlppMotiA=",
        version = "v0.5.8",
    )
    go_repository(
        name = "com_github_openconfig_testt",
        importpath = "github.com/openconfig/testt",
        sum = "h1:X631iD/B0ximGFb5P9LY5wHju4SiedxUhc5UZEo7VSw=",
        version = "v0.0.0-20220311054427-efbb1a32ec07",
    )
    go_repository(
        name = "com_github_openconfig_ygnmi",
        importpath = "github.com/openconfig/ygnmi",
        sum = "h1:tIHlAinvOX+8jA2YTk4ACb7IOQe1PXsjT41Ci7E2KUk=",
        version = "v0.11.1",
    )
    go_repository(
        name = "com_github_openconfig_ygot",
        build_file_proto_mode = "disable",
        importpath = "github.com/openconfig/ygot",
        sum = "h1:XHLpwCN91QuKc2LAvnEqtCmH8OuxgLlErDhrdl2mJw8=",
        version = "v0.29.20",
    )
    go_repository(
        name = "com_github_opencontainers_go_digest",
        importpath = "github.com/opencontainers/go-digest",
        sum = "h1:apOUWs51W5PlhuyGyz9FCeeBIOUDA/6nW8Oi/yOhh5U=",
        version = "v1.0.0",
    )
    go_repository(
        name = "com_github_opencontainers_image_spec",
        importpath = "github.com/opencontainers/image-spec",
        sum = "h1:9yCKha/T5XdGtO0q9Q9a6T5NUCsTn/DrBg0D7ufOcFM=",
        version = "v1.0.2",
    )
    go_repository(
        name = "com_github_osrg_gobgp_v3",
        build_file_proto_mode = "disable",
        importpath = "github.com/osrg/gobgp/v3",
        sum = "h1:KrVLbjNucHf+LrrGcwrH6hN0RyfmbPx9Vk5/iBsFfYY=",
        version = "v3.27.1-0.20240614010451-0148e2d22dcf",
    )
    go_repository(
        name = "com_github_patrickmn_go_cache",
        importpath = "github.com/patrickmn/go-cache",
        sum = "h1:HRMgzkcYKYpi3C8ajMPV8OFXaaRUnok+kx1WdO15EQc=",
        version = "v2.1.0+incompatible",
    )
    go_repository(
        name = "com_github_pbnjay_memory",
        importpath = "github.com/pbnjay/memory",
        sum = "h1:onHthvaw9LFnH4t2DcNVpwGmV9E1BkGknEliJkfwQj0=",
        version = "v0.0.0-20210728143218-7b4eea64cf58",
    )
    go_repository(
        name = "com_github_pborman_getopt",
        importpath = "github.com/pborman/getopt",
        sum = "h1:eJ3aFZroQqq0bWmraivjQNt6Dmm5M0h2JcDW38/Azb0=",
        version = "v1.1.0",
    )
    go_repository(
        name = "com_github_pborman_uuid",
        importpath = "github.com/pborman/uuid",
        sum = "h1:+ZZIw58t/ozdjRaXh/3awHfmWRbzYxJoAdNJxe/3pvw=",
        version = "v1.2.1",
    )
    go_repository(
        name = "com_github_pelletier_go_toml_v2",
        importpath = "github.com/pelletier/go-toml/v2",
        sum = "h1:aYUidT7k73Pcl9nb2gScu7NSrKCSHIDE89b3+6Wq+LM=",
        version = "v2.2.2",
    )
    go_repository(
        name = "com_github_peterbourgon_diskv",
        importpath = "github.com/peterbourgon/diskv",
        sum = "h1:UBdAOUP5p4RWqPBg048CAvpKN+vxiaj6gdUUzhl4XmI=",
        version = "v2.0.1+incompatible",
    )
    go_repository(
        name = "com_github_phpdave11_gofpdf",
        importpath = "github.com/phpdave11/gofpdf",
        sum = "h1:KPKiIbfwbvC/wOncwhrpRdXVj2CZTCFlw4wnoyjtHfQ=",
        version = "v1.4.2",
    )
    go_repository(
        name = "com_github_phpdave11_gofpdi",
        importpath = "github.com/phpdave11/gofpdi",
        sum = "h1:o61duiW8M9sMlkVXWlvP92sZJtGKENvW3VExs6dZukQ=",
        version = "v1.0.13",
    )
    go_repository(
        name = "com_github_pierrec_lz4_v4",
        importpath = "github.com/pierrec/lz4/v4",
        sum = "h1:xaKrnTkyoqfh1YItXl56+6KJNVYWlEEPuAQW9xsplYQ=",
        version = "v4.1.18",
    )
    go_repository(
        name = "com_github_pjbgf_sha1cd",
        importpath = "github.com/pjbgf/sha1cd",
        sum = "h1:4D5XXmUUBUl/xQ6IjCkEAbqXskkq/4O7LmGn0AqMDs4=",
        version = "v0.3.0",
    )
    go_repository(
        name = "com_github_pkg_diff",
        importpath = "github.com/pkg/diff",
        sum = "h1:aoZm08cpOy4WuID//EZDgcC4zIxODThtZNPirFr42+A=",
        version = "v0.0.0-20210226163009-20ebb0f2a09e",
    )
    go_repository(
        name = "com_github_pkg_errors",
        importpath = "github.com/pkg/errors",
        sum = "h1:FEBLx1zS214owpjy7qsBeixbURkuhQAwrK5UwLGTwt4=",
        version = "v0.9.1",
    )
    go_repository(
        name = "com_github_pkg_sftp",
        importpath = "github.com/pkg/sftp",
        sum = "h1:JFZT4XbOU7l77xGSpOdW+pwIMqP044IyjXX6FGyEKFo=",
        version = "v1.13.6",
    )
    go_repository(
        name = "com_github_planetscale_vtprotobuf",
        importpath = "github.com/planetscale/vtprotobuf",
        sum = "h1:GFCKgmp0tecUJ0sJuv4pzYCqS9+RGSn52M3FUwPs+uo=",
        version = "v0.6.1-0.20240319094008-0393e58bdf10",
    )
    go_repository(
        name = "com_github_pmezard_go_difflib",
        importpath = "github.com/pmezard/go-difflib",
        sum = "h1:Jamvg5psRIccs7FGNTlIRMkT8wgtp5eCXdBlqhYGL6U=",
        version = "v1.0.1-0.20181226105442-5d4384ee4fb2",
    )
    go_repository(
        name = "com_github_prometheus_client_golang",
        importpath = "github.com/prometheus/client_golang",
        sum = "h1:HzFfmkOzH5Q8L8G+kSJKUx5dtG87sewO+FoDDqP5Tbk=",
        version = "v1.18.0",
    )
    go_repository(
        name = "com_github_prometheus_client_model",
        build_file_proto_mode = "disable",
        importpath = "github.com/prometheus/client_model",
        sum = "h1:VQw1hfvPvk3Uv6Qf29VrPF32JB6rtbgI6cYPYQjL0Qw=",
        version = "v0.5.0",
    )
    go_repository(
        name = "com_github_prometheus_common",
        importpath = "github.com/prometheus/common",
        sum = "h1:2BGz0eBc2hdMDLnO/8n0jeB3oPrt2D08CekT0lneoxM=",
        version = "v0.45.0",
    )
    go_repository(
        name = "com_github_prometheus_procfs",
        importpath = "github.com/prometheus/procfs",
        sum = "h1:jluTpSng7V9hY0O2R9DzzJHYb2xULk9VTR1V1R/k6Bo=",
        version = "v0.12.0",
    )
    go_repository(
        name = "com_github_protocolbuffers_txtpbfmt",
        importpath = "github.com/protocolbuffers/txtpbfmt",
        sum = "h1:AKJY61V2SQtJ2a2PdeswKk0NM1qF77X+julRNYRxPOk=",
        version = "v0.0.0-20220608084003-fc78c767cd6a",
    )
    go_repository(
        name = "com_github_protonmail_go_crypto",
        importpath = "github.com/ProtonMail/go-crypto",
        sum = "h1:kkhsdkhsCvIsutKu5zLMgWtgh9YxGCNAw8Ad8hjwfYg=",
        version = "v0.0.0-20230828082145-3c4c8a2d2371",
    )
    go_repository(
        name = "com_github_puerkitobio_purell",
        importpath = "github.com/PuerkitoBio/purell",
        sum = "h1:WEQqlqaGbrPkxLJWfBwQmfEAE1Z7ONdDLqrN38tNFfI=",
        version = "v1.1.1",
    )
    go_repository(
        name = "com_github_puerkitobio_urlesc",
        importpath = "github.com/PuerkitoBio/urlesc",
        sum = "h1:d+Bc7a5rLufV/sSk/8dngufqelfh6jnri85riMAaF/M=",
        version = "v0.0.0-20170810143723-de5bf2ad4578",
    )
    go_repository(
        name = "com_github_redhat_nfvpe_koko",
        importpath = "github.com/redhat-nfvpe/koko",
        sum = "h1:TtTNq6CySsXrbFXgrztJASGdcrRlDlIKt07yqGK//fA=",
        version = "v0.0.0-20210415181932-a18aa44814ea",
    )
    go_repository(
        name = "com_github_remyoudompheng_bigfft",
        importpath = "github.com/remyoudompheng/bigfft",
        sum = "h1:W09IVJc94icq4NjY3clb7Lk8O1qJ8BdBEF8z0ibU0rE=",
        version = "v0.0.0-20230129092748-24d4a6f8daec",
    )
    go_repository(
        name = "com_github_rogpeppe_fastuuid",
        importpath = "github.com/rogpeppe/fastuuid",
        sum = "h1:Ppwyp6VYCF1nvBTXL3trRso7mXMlRrw9ooo375wvi2s=",
        version = "v1.2.0",
    )
    go_repository(
        name = "com_github_rogpeppe_go_internal",
        importpath = "github.com/rogpeppe/go-internal",
        sum = "h1:exVL4IDcn6na9z1rAb56Vxr+CgyK3nn3O+epU5NdKM8=",
        version = "v1.12.0",
    )
    go_repository(
        name = "com_github_russross_blackfriday_v2",
        importpath = "github.com/russross/blackfriday/v2",
        sum = "h1:JIOH55/0cWyOuilr9/qlrm0BSXldqnqwMsf35Ld67mk=",
        version = "v2.1.0",
    )
    go_repository(
        name = "com_github_ruudk_golang_pdf417",
        importpath = "github.com/ruudk/golang-pdf417",
        sum = "h1:K1Xf3bKttbF+koVGaX5xngRIZ5bVjbmPnaxE/dR08uY=",
        version = "v0.0.0-20201230142125-a7e3863a1245",
    )
    go_repository(
        name = "com_github_safchain_ethtool",
        importpath = "github.com/safchain/ethtool",
        sum = "h1:2c1EFnZHIPCW8qKWgHMH/fX2PkSabFc5mrVzfUNdg5U=",
        version = "v0.0.0-20190326074333-42ed695e3de8",
    )
    go_repository(
        name = "com_github_sagikazarmark_crypt",
        importpath = "github.com/sagikazarmark/crypt",
        sum = "h1:WMyLTjHBo64UvNcWqpzY3pbZTYgnemZU8FBZigKc42E=",
        version = "v0.19.0",
    )
    go_repository(
        name = "com_github_sagikazarmark_locafero",
        importpath = "github.com/sagikazarmark/locafero",
        sum = "h1:ON7AQg37yzcRPU69mt7gwhFEBwxI6P9T4Qu3N51bwOk=",
        version = "v0.6.0",
    )
    go_repository(
        name = "com_github_sagikazarmark_slog_shim",
        importpath = "github.com/sagikazarmark/slog-shim",
        sum = "h1:diDBnUNK9N/354PgrxMywXnAwEr1QZcOr6gto+ugjYE=",
        version = "v0.1.0",
    )
    go_repository(
        name = "com_github_scrapli_scrapligo",
        importpath = "github.com/scrapli/scrapligo",
        sum = "h1:ATvpF2LDoxnd/HlfSj5A0IiJDro75D6nuCx8m6S44vU=",
        version = "v1.1.11",
    )
    go_repository(
        name = "com_github_scrapli_scrapligocfg",
        importpath = "github.com/scrapli/scrapligocfg",
        sum = "h1:540SuGqqM6rKN87SLCfR54IageQ6s3a/ZOycGRgbbak=",
        version = "v1.0.0",
    )
    go_repository(
        name = "com_github_sergi_go_diff",
        importpath = "github.com/sergi/go-diff",
        sum = "h1:we8PVUC3FE2uYfodKH/nBHMSetSfHDR6scGdBi+erh0=",
        version = "v1.1.0",
    )
    go_repository(
        name = "com_github_sirikothe_gotextfsm",
        importpath = "github.com/sirikothe/gotextfsm",
        sum = "h1:FHUL2HofYJuslFOQdy/JjjP36zxqIpd/dcoiwLMIs7k=",
        version = "v1.0.1-0.20200816110946-6aa2cfd355e4",
    )
    go_repository(
        name = "com_github_sirupsen_logrus",
        importpath = "github.com/sirupsen/logrus",
        sum = "h1:dueUQJ1C2q9oE3F7wvmSGAaVtTmUizReu6fjN8uqzbQ=",
        version = "v1.9.3",
    )
    go_repository(
        name = "com_github_skeema_knownhosts",
        importpath = "github.com/skeema/knownhosts",
        sum = "h1:SHWdIUa82uGZz+F+47k8SY4QhhI291cXCpopT1lK2AQ=",
        version = "v1.2.1",
    )
    go_repository(
        name = "com_github_soheilhy_cmux",
        importpath = "github.com/soheilhy/cmux",
        sum = "h1:jjzc5WVemNEDTLwv9tlmemhC73tI08BNOIGwBOo10Js=",
        version = "v0.1.5",
    )
    go_repository(
        name = "com_github_sourcegraph_conc",
        importpath = "github.com/sourcegraph/conc",
        sum = "h1:OQTbbt6P72L20UqAkXXuLOj79LfEanQ+YQFNpLA9ySo=",
        version = "v0.3.0",
    )
    go_repository(
        name = "com_github_spaolacci_murmur3",
        importpath = "github.com/spaolacci/murmur3",
        sum = "h1:qLC7fQah7D6K1B0ujays3HV9gkFtllcxhzImRR7ArPQ=",
        version = "v0.0.0-20180118202830-f09979ecbc72",
    )
    go_repository(
        name = "com_github_spf13_afero",
        importpath = "github.com/spf13/afero",
        sum = "h1:WJQKhtpdm3v2IzqG8VMqrr6Rf3UYpEF239Jy9wNepM8=",
        version = "v1.11.0",
    )
    go_repository(
        name = "com_github_spf13_cast",
        importpath = "github.com/spf13/cast",
        sum = "h1:GEiTHELF+vaR5dhz3VqZfFSzZjYbgeKDpBxQVS4GYJ0=",
        version = "v1.6.0",
    )
    go_repository(
        name = "com_github_spf13_cobra",
        importpath = "github.com/spf13/cobra",
        sum = "h1:7aJaZx1B85qltLMc546zn58BxxfZdR/W22ej9CFoEf0=",
        version = "v1.8.0",
    )
    go_repository(
        name = "com_github_spf13_jwalterweatherman",
        importpath = "github.com/spf13/jwalterweatherman",
        sum = "h1:ue6voC5bR5F8YxI5S67j9i582FU4Qvo2bmqnqMYADFk=",
        version = "v1.1.0",
    )
    go_repository(
        name = "com_github_spf13_pflag",
        importpath = "github.com/spf13/pflag",
        sum = "h1:iy+VFUOCP1a+8yFto/drg2CJ5u0yRoB7fZw3DKv/JXA=",
        version = "v1.0.5",
    )
    go_repository(
        name = "com_github_spf13_viper",
        importpath = "github.com/spf13/viper",
        sum = "h1:RWq5SEjt8o25SROyN3z2OrDB9l7RPd3lwTWU8EcEdcI=",
        version = "v1.19.0",
    )
    go_repository(
        name = "com_github_srl_labs_srl_controller",
        importpath = "github.com/srl-labs/srl-controller",
        sum = "h1:hHduqG41wglpeVPD85RALTwWWcS+NqvU8V1pHJMQIZo=",
        version = "v0.6.1",
    )
    go_repository(
        name = "com_github_srl_labs_srlinux_scrapli",
        importpath = "github.com/srl-labs/srlinux-scrapli",
        sum = "h1:YQjckD+a7f6u2M+k4SmJUrDa7BFvoOTb2mMbPe6hLZM=",
        version = "v0.6.0",
    )
    go_repository(
        name = "com_github_stoewer_go_strcase",
        importpath = "github.com/stoewer/go-strcase",
        sum = "h1:g0eASXYtp+yvN9fK8sH94oCIk0fau9uV1/ZdJ0AVEzs=",
        version = "v1.3.0",
    )
    go_repository(
        name = "com_github_stretchr_objx",
        importpath = "github.com/stretchr/objx",
        sum = "h1:xuMeJ0Sdp5ZMRXx/aWO6RZxdr3beISkG5/G/aIRr3pY=",
        version = "v0.5.2",
    )
    go_repository(
        name = "com_github_stretchr_testify",
        importpath = "github.com/stretchr/testify",
        sum = "h1:HtqpIVDClZ4nwg75+f6Lvsy/wHu+3BoSGCbBAcpTsTg=",
        version = "v1.9.0",
    )
    go_repository(
        name = "com_github_subosito_gotenv",
        importpath = "github.com/subosito/gotenv",
        sum = "h1:9NlTDc1FTs4qu0DDq7AEtTPNw6SVm7uBMsUCUjABIf8=",
        version = "v1.6.0",
    )
    go_repository(
        name = "com_github_substrait_io_substrait_go",
        importpath = "github.com/substrait-io/substrait-go",
        sum = "h1:buDnjsb3qAqTaNbOR7VKmNgXf4lYQxWEcnSGUWBtmN8=",
        version = "v0.4.2",
    )
    go_repository(
        name = "com_github_tidwall_gjson",
        importpath = "github.com/tidwall/gjson",
        sum = "h1:/Jocvlh98kcTfpN2+JzGQWQcqrPQwDrVEMApx/M5ZwM=",
        version = "v1.17.0",
    )
    go_repository(
        name = "com_github_tidwall_match",
        importpath = "github.com/tidwall/match",
        sum = "h1:+Ho715JplO36QYgwN9PGYNhgZvoUSc9X2c80KVTi+GA=",
        version = "v1.1.1",
    )
    go_repository(
        name = "com_github_tidwall_pretty",
        importpath = "github.com/tidwall/pretty",
        sum = "h1:RWIZEg2iJ8/g6fDDYzMpobmaoGh5OLl4AXtGUGPcqCs=",
        version = "v1.2.0",
    )
    go_repository(
        name = "com_github_tidwall_sjson",
        importpath = "github.com/tidwall/sjson",
        sum = "h1:kLy8mja+1c9jlljvWTlSazM7cKDRfJuR/bOJhcY5NcY=",
        version = "v1.2.5",
    )
    go_repository(
        name = "com_github_tmc_grpc_websocket_proxy",
        importpath = "github.com/tmc/grpc-websocket-proxy",
        sum = "h1:6fotK7otjonDflCTK0BCfls4SPy3NcCVb5dqqmbRknE=",
        version = "v0.0.0-20220101234140-673ab2c3ae75",
    )
    go_repository(
        name = "com_github_vishvananda_netlink",
        importpath = "github.com/vishvananda/netlink",
        sum = "h1:Llsql0lnQEbHj0I1OuKyp8otXp0r3q0mPkuhwHfStVs=",
        version = "v1.2.1-beta.2",
    )
    go_repository(
        name = "com_github_vishvananda_netns",
        importpath = "github.com/vishvananda/netns",
        sum = "h1:Oeaw1EM2JMxD51g9uhtC0D7erkIjgmj8+JZc26m1YX8=",
        version = "v0.0.4",
    )
    go_repository(
        name = "com_github_wi2l_jsondiff",
        importpath = "github.com/wI2L/jsondiff",
        sum = "h1:xS4zYUspH4U3IB0Lwo9+jv+MSRJSWMF87Y4BpDbFMHo=",
        version = "v0.5.1",
    )
    go_repository(
        name = "com_github_xanzy_ssh_agent",
        importpath = "github.com/xanzy/ssh-agent",
        sum = "h1:+/15pJfg/RsTxqYcX6fHqOXZwwMP+2VyYWJeWM2qQFM=",
        version = "v0.3.3",
    )
    go_repository(
        name = "com_github_xiang90_probing",
        importpath = "github.com/xiang90/probing",
        sum = "h1:eY9dn8+vbi4tKz5Qo6v2eYzo7kUS51QINcR5jNpbZS8=",
        version = "v0.0.0-20190116061207-43a291ad63a2",
    )
    go_repository(
        name = "com_github_yuin_goldmark",
        importpath = "github.com/yuin/goldmark",
        sum = "h1:fVcFKWvrslecOb/tg+Cc05dkeYx540o0FuFt3nUVDoE=",
        version = "v1.4.13",
    )
    go_repository(
        name = "com_github_zeebo_assert",
        importpath = "github.com/zeebo/assert",
        sum = "h1:g7C04CbJuIDKNPFHmsk4hwZDO5O+kntRxzaUoNXj+IQ=",
        version = "v1.3.0",
    )
    go_repository(
        name = "com_github_zeebo_xxh3",
        importpath = "github.com/zeebo/xxh3",
        sum = "h1:xZmwmqxHZA8AI603jOQ0tMqmBr9lPeFwGg6d+xy9DC0=",
        version = "v1.0.2",
    )
    go_repository(
        name = "com_google_cloud_go",
        importpath = "cloud.google.com/go",
        sum = "h1:CnFSK6Xo3lDYRoBKEcAtia6VSC837/ZkJuRduSFnr14=",
        version = "v0.115.0",
    )
    go_repository(
        name = "com_google_cloud_go_accessapproval",
        importpath = "cloud.google.com/go/accessapproval",
        sum = "h1:mp1X2FsNRdTYTVw4b6eF4OQ+7l6EpLnZlcatXiFWJTg=",
        version = "v1.7.9",
    )
    go_repository(
        name = "com_google_cloud_go_accesscontextmanager",
        importpath = "cloud.google.com/go/accesscontextmanager",
        sum = "h1:oVjc3eFQP92zezKsof5ly6ENhuNSsgadRdFKhUn7L9g=",
        version = "v1.8.9",
    )
    go_repository(
        name = "com_google_cloud_go_aiplatform",
        importpath = "cloud.google.com/go/aiplatform",
        sum = "h1:EPPqgHDJpBZKRvv+OsB3cr0jYz3EL2pZ+802rBPcG8U=",
        version = "v1.68.0",
    )
    go_repository(
        name = "com_google_cloud_go_analytics",
        importpath = "cloud.google.com/go/analytics",
        sum = "h1:5c425wSQBb+YAGr7ukgRFRAKa8SwlqTSapbb+CTJAEA=",
        version = "v0.23.4",
    )
    go_repository(
        name = "com_google_cloud_go_apigateway",
        importpath = "cloud.google.com/go/apigateway",
        sum = "h1:vxZBKroYYCplsNrjggtniokb83Rk9mDitaiBN9nppdQ=",
        version = "v1.6.9",
    )
    go_repository(
        name = "com_google_cloud_go_apigeeconnect",
        importpath = "cloud.google.com/go/apigeeconnect",
        sum = "h1:WO8XlUGugxvdKBj5hQnv8l7+SsVXgJVA97iNXyFgUb8=",
        version = "v1.6.9",
    )
    go_repository(
        name = "com_google_cloud_go_apigeeregistry",
        importpath = "cloud.google.com/go/apigeeregistry",
        sum = "h1:K05SFNKzwvApZqVUcwg/6oFzn/b9WUrDN8pIdfD51qU=",
        version = "v0.8.7",
    )
    go_repository(
        name = "com_google_cloud_go_apikeys",
        importpath = "cloud.google.com/go/apikeys",
        sum = "h1:B9CdHFZTFjVti89tmyXXrO+7vSNo2jvZuHG8zD5trdQ=",
        version = "v0.6.0",
    )
    go_repository(
        name = "com_google_cloud_go_appengine",
        importpath = "cloud.google.com/go/appengine",
        sum = "h1:rI/aezyrwereUE0i/umbA6rZIgpJpBImFcy3JJEcQd0=",
        version = "v1.8.9",
    )
    go_repository(
        name = "com_google_cloud_go_area120",
        importpath = "cloud.google.com/go/area120",
        sum = "h1:38uHviqcdB2S83yPfOXzDxf0KTG/W2DsXMuY/uf2T8c=",
        version = "v0.8.9",
    )
    go_repository(
        name = "com_google_cloud_go_artifactregistry",
        importpath = "cloud.google.com/go/artifactregistry",
        sum = "h1:NZzHn5lPKyi2kgtM9Atu6IBvqslL7Fu1+5EkOYZd+yk=",
        version = "v1.14.11",
    )
    go_repository(
        name = "com_google_cloud_go_asset",
        importpath = "cloud.google.com/go/asset",
        sum = "h1:vl8wy3jpRa3ATctym5tiICp70iymSyOVbpKb3tKA668=",
        version = "v1.19.3",
    )
    go_repository(
        name = "com_google_cloud_go_assuredworkloads",
        importpath = "cloud.google.com/go/assuredworkloads",
        sum = "h1:xMjLtM24zy8yWGZlNtYxXo9fBj7ArWTsNkXKlRBZlqw=",
        version = "v1.11.9",
    )
    go_repository(
        name = "com_google_cloud_go_auth",
        importpath = "cloud.google.com/go/auth",
        sum = "h1:kf/x9B3WTbBUHkC+1VS8wwwli9TzhSt0vSTVBmMR8Ts=",
        version = "v0.7.0",
    )
    go_repository(
        name = "com_google_cloud_go_auth_oauth2adapt",
        importpath = "cloud.google.com/go/auth/oauth2adapt",
        sum = "h1:MlxF+Pd3OmSudg/b1yZ5lJwoXCEaeedAguodky1PcKI=",
        version = "v0.2.3",
    )
    go_repository(
        name = "com_google_cloud_go_automl",
        importpath = "cloud.google.com/go/automl",
        sum = "h1:GzYpU33Zo2tQ+8amLasjeBPawpKfBYnLGHVMQcyiFv4=",
        version = "v1.13.9",
    )
    go_repository(
        name = "com_google_cloud_go_baremetalsolution",
        importpath = "cloud.google.com/go/baremetalsolution",
        sum = "h1:mM8zaxertfV5gaNGloJdJY87z7l8WcNkhw96VB1IGTQ=",
        version = "v1.2.8",
    )
    go_repository(
        name = "com_google_cloud_go_batch",
        importpath = "cloud.google.com/go/batch",
        sum = "h1:WlOqpQMOtWvOLIs7vCxBwYZGaB76i3olsBCVUvszY3M=",
        version = "v1.9.0",
    )
    go_repository(
        name = "com_google_cloud_go_beyondcorp",
        importpath = "cloud.google.com/go/beyondcorp",
        sum = "h1:Dw9VO8fzZ2GWsfgx4wST03hjaZmRNv09lt0GZuzyVxM=",
        version = "v1.0.8",
    )
    go_repository(
        name = "com_google_cloud_go_bigquery",
        importpath = "cloud.google.com/go/bigquery",
        sum = "h1:w2Goy9n6gh91LVi6B2Sc+HpBl8WbWhIyzdvVvrAuEIw=",
        version = "v1.61.0",
    )
    go_repository(
        name = "com_google_cloud_go_billing",
        importpath = "cloud.google.com/go/billing",
        sum = "h1:1Y7DdC2i8JQctWpd1ycra5iK+2LzwgFi+TxTqF3Yyp8=",
        version = "v1.18.7",
    )
    go_repository(
        name = "com_google_cloud_go_binaryauthorization",
        importpath = "cloud.google.com/go/binaryauthorization",
        sum = "h1:ly5gQoJGHbuOM7E+pND38pTiQ0pZ4zTEOfJlfyfIIew=",
        version = "v1.8.5",
    )
    go_repository(
        name = "com_google_cloud_go_certificatemanager",
        importpath = "cloud.google.com/go/certificatemanager",
        sum = "h1:feyxS5Q8eWQNXQcVAcdooQEKGT/1B/qCcYvamOen7fc=",
        version = "v1.8.3",
    )
    go_repository(
        name = "com_google_cloud_go_channel",
        importpath = "cloud.google.com/go/channel",
        sum = "h1:rqF5CjW6KnOmlVZ75PNkuXYh5nh8dIsIWQjHLLwPy3Y=",
        version = "v1.17.9",
    )
    go_repository(
        name = "com_google_cloud_go_cloudbuild",
        build_directives = [
            "gazelle:resolve go google.golang.org/genproto/googleapis/longrunning @org_golang_google_genproto//googleapis/longrunning",  # keep
            "gazelle:resolve go google.golang.org/genproto/googleapis/logging/v2 @org_golang_google_genproto//googleapis/logging/v2:logging",  # keep
        ],
        build_file_proto_mode = "disable",
        importpath = "cloud.google.com/go/cloudbuild",
        sum = "h1:BIT0cFWQDT4XTVMyyZsjXvltVqBwvJ/RAKIRBqkgXf0=",
        version = "v1.16.3",
    )
    go_repository(
        name = "com_google_cloud_go_clouddms",
        importpath = "cloud.google.com/go/clouddms",
        sum = "h1:WEz8ECgv4ZinRc84xcW1wTsFfLNb60yrSsIdsEJFRDk=",
        version = "v1.7.8",
    )
    go_repository(
        name = "com_google_cloud_go_cloudtasks",
        importpath = "cloud.google.com/go/cloudtasks",
        sum = "h1:2mdGqvYFm9HwPh//ckbcX8mZJgyG+F1TWk+82+eLuwM=",
        version = "v1.12.10",
    )
    go_repository(
        name = "com_google_cloud_go_compute",
        importpath = "cloud.google.com/go/compute",
        sum = "h1:5cE5hdrwJV/92ravlwIFRGnyH9CpLGhh4N0ZDVTU+BA=",
        version = "v1.27.2",
    )
    go_repository(
        name = "com_google_cloud_go_compute_metadata",
        importpath = "cloud.google.com/go/compute/metadata",
        sum = "h1:UxK4uu/Tn+I3p2dYWTfiX4wva7aYlKixAHn3fyqngqo=",
        version = "v0.5.2",
    )
    go_repository(
        name = "com_google_cloud_go_contactcenterinsights",
        importpath = "cloud.google.com/go/contactcenterinsights",
        sum = "h1:BvtC33BbX+3p+v+VB0AZ6djRrcXP+qPqfWsIR+kz5v8=",
        version = "v1.13.4",
    )
    go_repository(
        name = "com_google_cloud_go_container",
        importpath = "cloud.google.com/go/container",
        sum = "h1:g5zm1SUBZ+q7IvtI5hM/6xcpf2C/bFfN2EXzS07Iz9k=",
        version = "v1.37.2",
    )
    go_repository(
        name = "com_google_cloud_go_containeranalysis",
        importpath = "cloud.google.com/go/containeranalysis",
        sum = "h1:1rkYgK2szbRH311mRw/3lkeEOqrjN+2gOD7AZhMUxZw=",
        version = "v0.11.8",
    )
    go_repository(
        name = "com_google_cloud_go_datacatalog",
        importpath = "cloud.google.com/go/datacatalog",
        sum = "h1:lzMtWaUlaz9Bd9anvq2KBZwcFujzhVuxhIz1MsqRJv8=",
        version = "v1.20.3",
    )
    go_repository(
        name = "com_google_cloud_go_dataflow",
        importpath = "cloud.google.com/go/dataflow",
        sum = "h1:7qTWGXfpM2z3assRznIXJLw+XJNlucHFcvFAYhclQ+o=",
        version = "v0.9.9",
    )
    go_repository(
        name = "com_google_cloud_go_dataform",
        importpath = "cloud.google.com/go/dataform",
        sum = "h1:8BMoPO9CD3qmPqnunVi73JcvwQrkjLILPXZKFExsjZc=",
        version = "v0.9.6",
    )
    go_repository(
        name = "com_google_cloud_go_datafusion",
        importpath = "cloud.google.com/go/datafusion",
        sum = "h1:ZwicZskyu64L8Y6+zvZQjIav5A1xYwM0nqpk88HKLmY=",
        version = "v1.7.9",
    )
    go_repository(
        name = "com_google_cloud_go_datalabeling",
        importpath = "cloud.google.com/go/datalabeling",
        sum = "h1:4ndOrLlhYErzhJGciRJx+s33+6P4cS23GnROnfaJ6hE=",
        version = "v0.8.9",
    )
    go_repository(
        name = "com_google_cloud_go_dataplex",
        importpath = "cloud.google.com/go/dataplex",
        sum = "h1:kXCHm9TqTr5BhZnsSD32iCRmf1S+Hho+UDqXr3Gdw7s=",
        version = "v1.18.0",
    )
    go_repository(
        name = "com_google_cloud_go_dataproc",
        importpath = "cloud.google.com/go/dataproc",
        sum = "h1:W47qHL3W4BPkAIbk4SWmIERwsWBaNnWm0P2sdx3YgGU=",
        version = "v1.12.0",
    )
    go_repository(
        name = "com_google_cloud_go_dataproc_v2",
        importpath = "cloud.google.com/go/dataproc/v2",
        sum = "h1:AYq1wJCKHrSG4KtxMQPkn1b0/uaHULHbXXTukCgou90=",
        version = "v2.5.1",
    )
    go_repository(
        name = "com_google_cloud_go_dataqna",
        importpath = "cloud.google.com/go/dataqna",
        sum = "h1:7kiDfd4c/pSW8jmeeOac/H+PYgwLrIt4L88s4JiFRZU=",
        version = "v0.8.9",
    )
    go_repository(
        name = "com_google_cloud_go_datastore",
        importpath = "cloud.google.com/go/datastore",
        sum = "h1:6Me8ugrAOAxssGhSo8im0YSuy4YvYk4mbGvCadAH5aE=",
        version = "v1.17.1",
    )
    go_repository(
        name = "com_google_cloud_go_datastream",
        importpath = "cloud.google.com/go/datastream",
        sum = "h1:INvIDTnuti68Lmdizp2GUyRFjN9k3X7IowX0Ixy9Vto=",
        version = "v1.10.8",
    )
    go_repository(
        name = "com_google_cloud_go_deploy",
        importpath = "cloud.google.com/go/deploy",
        sum = "h1:C8T/Hna2lDE8qbwP75G+iJclnrIj7oblBoQoc1cfDWc=",
        version = "v1.19.2",
    )
    go_repository(
        name = "com_google_cloud_go_dialogflow",
        importpath = "cloud.google.com/go/dialogflow",
        sum = "h1:uS7IDkXIUR5EduLfyPmgTpZ27RcUIHby7JKsk4fBPdo=",
        version = "v1.54.2",
    )
    go_repository(
        name = "com_google_cloud_go_dlp",
        importpath = "cloud.google.com/go/dlp",
        sum = "h1:oR15Jcd/grn//eftZ/B0DJ99lTaeN8vOf8TK5xhKEvc=",
        version = "v1.14.2",
    )
    go_repository(
        name = "com_google_cloud_go_documentai",
        importpath = "cloud.google.com/go/documentai",
        sum = "h1:D75r7hqnc9Zz6aRV8fzs/1V94R5YIv+FDJivUT4r+n4=",
        version = "v1.30.3",
    )
    go_repository(
        name = "com_google_cloud_go_domains",
        importpath = "cloud.google.com/go/domains",
        sum = "h1:kIqgwkIph6Mw+m1nWafdEBrGqPPZ1J98hqO11gkL4BM=",
        version = "v0.9.9",
    )
    go_repository(
        name = "com_google_cloud_go_edgecontainer",
        importpath = "cloud.google.com/go/edgecontainer",
        sum = "h1:F5UsQ/A4GjkV9dTBi3KMFGXPa/6OdTk5/Dce2bdYonM=",
        version = "v1.2.3",
    )
    go_repository(
        name = "com_google_cloud_go_errorreporting",
        importpath = "cloud.google.com/go/errorreporting",
        sum = "h1:E/gLk+rL7u5JZB9oq72iL1bnhVlLrnfslrgcptjJEUE=",
        version = "v0.3.1",
    )
    go_repository(
        name = "com_google_cloud_go_essentialcontacts",
        importpath = "cloud.google.com/go/essentialcontacts",
        sum = "h1:zI+3LgjRcv7StB7O35sWqCg79OKDx5sRR4GAq36fi+s=",
        version = "v1.6.10",
    )
    go_repository(
        name = "com_google_cloud_go_eventarc",
        importpath = "cloud.google.com/go/eventarc",
        sum = "h1:2sbz7e95cv6zm2mNrMJlAQ6J93qQsGCQzw4lYa5GWJQ=",
        version = "v1.13.8",
    )
    go_repository(
        name = "com_google_cloud_go_filestore",
        importpath = "cloud.google.com/go/filestore",
        sum = "h1:yAHY3pGq6/IX4sLQqPpfaqfnSk1LmCdVkWNwzIP4X7c=",
        version = "v1.8.5",
    )
    go_repository(
        name = "com_google_cloud_go_firestore",
        importpath = "cloud.google.com/go/firestore",
        sum = "h1:/k8ppuWOtNuDHt2tsRV42yI21uaGnKDEQnRFeBpbFF8=",
        version = "v1.15.0",
    )
    go_repository(
        name = "com_google_cloud_go_functions",
        importpath = "cloud.google.com/go/functions",
        sum = "h1:+mNEYegIO1ToQXsWEhEI6cI1lm+VAeu0pAmc+atYOaY=",
        version = "v1.16.4",
    )
    go_repository(
        name = "com_google_cloud_go_gaming",
        importpath = "cloud.google.com/go/gaming",
        sum = "h1:5qZmZEWzMf8GEFgm9NeC3bjFRpt7x4S6U7oLbxaf7N8=",
        version = "v1.10.1",
    )
    go_repository(
        name = "com_google_cloud_go_gkebackup",
        importpath = "cloud.google.com/go/gkebackup",
        sum = "h1:sdGeTG6O+JPI7rRiVNy7wO4r4CELChfNe7C8BWPOJRM=",
        version = "v1.5.2",
    )
    go_repository(
        name = "com_google_cloud_go_gkeconnect",
        importpath = "cloud.google.com/go/gkeconnect",
        sum = "h1:cXA4NWFlB174ub2kIaGLGrKxgTFjDWPzEs766i6Frww=",
        version = "v0.8.9",
    )
    go_repository(
        name = "com_google_cloud_go_gkehub",
        importpath = "cloud.google.com/go/gkehub",
        sum = "h1:fWHBKtPwH7Wp5JjNxlPLanYYmXj6XuHjIRk6oa4yqkY=",
        version = "v0.14.9",
    )
    go_repository(
        name = "com_google_cloud_go_gkemulticloud",
        importpath = "cloud.google.com/go/gkemulticloud",
        sum = "h1:Msgg//raevqYlNZ+N8HFfO707wYVCyUnPKQPkt1g288=",
        version = "v1.2.2",
    )
    go_repository(
        name = "com_google_cloud_go_grafeas",
        importpath = "cloud.google.com/go/grafeas",
        sum = "h1:D4x32R/cHX3MTofKwirz015uEdVk4uAxvZkZCZkOrF4=",
        version = "v0.3.4",
    )
    go_repository(
        name = "com_google_cloud_go_gsuiteaddons",
        importpath = "cloud.google.com/go/gsuiteaddons",
        sum = "h1:uezUQ2jCcW4jkvB0tbJkMCNVdIa/qGgqnxEqOF8IvwY=",
        version = "v1.6.9",
    )
    go_repository(
        name = "com_google_cloud_go_iam",
        importpath = "cloud.google.com/go/iam",
        sum = "h1:ZSAr64oEhQSClwBL670MsJAW5/RLiC6kfw3Bqmd5ZDI=",
        version = "v1.1.10",
    )
    go_repository(
        name = "com_google_cloud_go_iap",
        importpath = "cloud.google.com/go/iap",
        sum = "h1:oqS5GMxyEDFndqwURKMIaRJ0GXygLJf/2bzue0WkrOU=",
        version = "v1.9.8",
    )
    go_repository(
        name = "com_google_cloud_go_ids",
        importpath = "cloud.google.com/go/ids",
        sum = "h1:JIYwGad3q7kADDAIMw0E/3OR3vtDqjSliRBlWAm+WNk=",
        version = "v1.4.9",
    )
    go_repository(
        name = "com_google_cloud_go_iot",
        importpath = "cloud.google.com/go/iot",
        sum = "h1:dsroR14QUU7i2/GC4AcEv1MvKS0VZCYWWTCxxyq2iYo=",
        version = "v1.7.9",
    )
    go_repository(
        name = "com_google_cloud_go_kms",
        importpath = "cloud.google.com/go/kms",
        sum = "h1:EGgD0B9k9tOOkbPhYW1PHo2W0teamAUYMOUIcDRMfPk=",
        version = "v1.18.2",
    )
    go_repository(
        name = "com_google_cloud_go_language",
        importpath = "cloud.google.com/go/language",
        sum = "h1:b8Ilb9pBrXj6aMMD0s8EEp28MSiBMo3FWPHAPNImIy4=",
        version = "v1.12.7",
    )
    go_repository(
        name = "com_google_cloud_go_lifesciences",
        importpath = "cloud.google.com/go/lifesciences",
        sum = "h1:b9AaxLtWOu9IShII4fdLVDOS03CVCsqWX5zXufyRrDU=",
        version = "v0.9.9",
    )
    go_repository(
        name = "com_google_cloud_go_logging",
        importpath = "cloud.google.com/go/logging",
        sum = "h1:f+ZXMqyrSJ5vZ5pE/zr0xC8y/M9BLNzQeLBwfeZ+wY4=",
        version = "v1.10.0",
    )
    go_repository(
        name = "com_google_cloud_go_longrunning",
        build_file_proto_mode = "disable",
        importpath = "cloud.google.com/go/longrunning",
        sum = "h1:haH9pAuXdPAMqHvzX0zlWQigXT7B0+CL4/2nXXdBo5k=",
        version = "v0.5.9",
    )
    go_repository(
        name = "com_google_cloud_go_managedidentities",
        importpath = "cloud.google.com/go/managedidentities",
        sum = "h1:ktrpu0TWbtLm2wHUUOxXCftD2e8qZvtQZlFLjKyQXUA=",
        version = "v1.6.9",
    )
    go_repository(
        name = "com_google_cloud_go_maps",
        importpath = "cloud.google.com/go/maps",
        sum = "h1:Un4DDZMLfvQT0kAne82lScQib5QJoBg2NDRVJkBokMg=",
        version = "v1.11.3",
    )
    go_repository(
        name = "com_google_cloud_go_mediatranslation",
        importpath = "cloud.google.com/go/mediatranslation",
        sum = "h1:ptRvYRCZPwEk1oHIlSUg7a74czyS7VUP8869PXeaIT8=",
        version = "v0.8.9",
    )
    go_repository(
        name = "com_google_cloud_go_memcache",
        importpath = "cloud.google.com/go/memcache",
        sum = "h1:Wks0hJCdprJkYn0kYTW5oto3NodsGqn98Urvj3fJgX4=",
        version = "v1.10.9",
    )
    go_repository(
        name = "com_google_cloud_go_metastore",
        importpath = "cloud.google.com/go/metastore",
        sum = "h1:aGLOZ6tPsGveXVST2c6tf2mjFm5bEcBij8qh4qInz+I=",
        version = "v1.13.8",
    )
    go_repository(
        name = "com_google_cloud_go_monitoring",
        importpath = "cloud.google.com/go/monitoring",
        sum = "h1:B/L+xrw9PYO7ywh37sgnjI/6dzEE+yQTAwfytDcpPto=",
        version = "v1.20.2",
    )
    go_repository(
        name = "com_google_cloud_go_networkconnectivity",
        importpath = "cloud.google.com/go/networkconnectivity",
        sum = "h1:PSOYigOrl3pTFfRBPQk5uRlxSxn0G1HY7FNZPGz5Quw=",
        version = "v1.14.8",
    )
    go_repository(
        name = "com_google_cloud_go_networkmanagement",
        importpath = "cloud.google.com/go/networkmanagement",
        sum = "h1:CUX6YYtC6DpV0BzsaovqWExieVPDxmUxvQVlEjf0mwQ=",
        version = "v1.13.4",
    )
    go_repository(
        name = "com_google_cloud_go_networksecurity",
        importpath = "cloud.google.com/go/networksecurity",
        sum = "h1:DDqzpqx1u1vDiYW2bBr0r3A5kIw3D5f4RtQkWiRd7Jg=",
        version = "v0.9.9",
    )
    go_repository(
        name = "com_google_cloud_go_notebooks",
        importpath = "cloud.google.com/go/notebooks",
        sum = "h1:/SeTEbFaU3cwzvc0ycM3nJ+8DvSTS8oeOWKi0bzEItM=",
        version = "v1.11.7",
    )
    go_repository(
        name = "com_google_cloud_go_optimization",
        importpath = "cloud.google.com/go/optimization",
        sum = "h1:HFaCNq1upokZP4cPelqszhUShkmIypWma5IGe4fh4CA=",
        version = "v1.6.7",
    )
    go_repository(
        name = "com_google_cloud_go_orchestration",
        importpath = "cloud.google.com/go/orchestration",
        sum = "h1:xwqKYWlnDMLETKpZmPg+edCehC7w4G11d/8JSqutC5I=",
        version = "v1.9.4",
    )
    go_repository(
        name = "com_google_cloud_go_orgpolicy",
        importpath = "cloud.google.com/go/orgpolicy",
        sum = "h1:NEbK9U6HuhjXOUI1+fJVdIEh0FHiJtGVq4kYQQ5B8t8=",
        version = "v1.12.5",
    )
    go_repository(
        name = "com_google_cloud_go_osconfig",
        importpath = "cloud.google.com/go/osconfig",
        sum = "h1:k+nAmaTcJ08BSR1yGadRZyLwRSvk5XgaZJinS1sEz4Q=",
        version = "v1.13.0",
    )
    go_repository(
        name = "com_google_cloud_go_oslogin",
        importpath = "cloud.google.com/go/oslogin",
        sum = "h1:IptgM0b9yNJzEbC5rEetbRAcxsuRXDMuSX/65qASvE8=",
        version = "v1.13.5",
    )
    go_repository(
        name = "com_google_cloud_go_phishingprotection",
        importpath = "cloud.google.com/go/phishingprotection",
        sum = "h1:Gg3XeqWW0g97MKvexeMytrxu31UHDjUd0bbzHa40D8o=",
        version = "v0.8.9",
    )
    go_repository(
        name = "com_google_cloud_go_policytroubleshooter",
        importpath = "cloud.google.com/go/policytroubleshooter",
        sum = "h1:A3KZBrc2Qzq5jQI8M8hW4GscOBZzIvoOhwRiE41pqcY=",
        version = "v1.10.7",
    )
    go_repository(
        name = "com_google_cloud_go_privatecatalog",
        importpath = "cloud.google.com/go/privatecatalog",
        sum = "h1:fV9+FuZuN6pup4h3qh/0HGpssJrkI5EyZVLQEEvzrA4=",
        version = "v0.9.9",
    )
    go_repository(
        name = "com_google_cloud_go_pubsub",
        importpath = "cloud.google.com/go/pubsub",
        sum = "h1:0LdP+zj5XaPAGtWr2V6r88VXJlmtaB/+fde1q3TU8M0=",
        version = "v1.40.0",
    )
    go_repository(
        name = "com_google_cloud_go_pubsublite",
        importpath = "cloud.google.com/go/pubsublite",
        sum = "h1:jLQozsEVr+c6tOU13vDugtnaBSUy/PD5zK6mhm+uF1Y=",
        version = "v1.8.2",
    )
    go_repository(
        name = "com_google_cloud_go_recaptchaenterprise",
        importpath = "cloud.google.com/go/recaptchaenterprise",
        sum = "h1:u6EznTGzIdsyOsvm+Xkw0aSuKFXQlyjGE9a4exk6iNQ=",
        version = "v1.3.1",
    )
    go_repository(
        name = "com_google_cloud_go_recaptchaenterprise_v2",
        importpath = "cloud.google.com/go/recaptchaenterprise/v2",
        sum = "h1:revhoyewcQrpKccogfKNO2ul3aQbD11BU+ZsRpOWlgw=",
        version = "v2.14.0",
    )
    go_repository(
        name = "com_google_cloud_go_recommendationengine",
        importpath = "cloud.google.com/go/recommendationengine",
        sum = "h1:jewIoRtf1F4WgtIDdPEKDqpvPU+utN02sFw3iYbmvwM=",
        version = "v0.8.9",
    )
    go_repository(
        name = "com_google_cloud_go_recommender",
        importpath = "cloud.google.com/go/recommender",
        sum = "h1:91NMrObmes2zA+gI0+QhCFH1oTPHlMGFTAJy5MTD2eg=",
        version = "v1.12.5",
    )
    go_repository(
        name = "com_google_cloud_go_redis",
        importpath = "cloud.google.com/go/redis",
        sum = "h1:QbarPMu22tuUOqi3ynNKk2mQWl7xitMTxAaAUaBUFsE=",
        version = "v1.16.2",
    )
    go_repository(
        name = "com_google_cloud_go_resourcemanager",
        importpath = "cloud.google.com/go/resourcemanager",
        sum = "h1:9JgRo4uBdCLJpWb6c+1+q7QPyWzH0LSCKUcF/IliKNk=",
        version = "v1.9.9",
    )
    go_repository(
        name = "com_google_cloud_go_resourcesettings",
        importpath = "cloud.google.com/go/resourcesettings",
        sum = "h1:Q3udMNHhYLrzVNrCYEpZ6f70Rf6nHpiPFay1ILwcQ80=",
        version = "v1.7.2",
    )
    go_repository(
        name = "com_google_cloud_go_retail",
        importpath = "cloud.google.com/go/retail",
        sum = "h1:RovE7VK3TEFDECBXwVWItL21+QQ4WY6otLCZHqExMBQ=",
        version = "v1.17.2",
    )
    go_repository(
        name = "com_google_cloud_go_run",
        importpath = "cloud.google.com/go/run",
        sum = "h1:De6XlIBjzEFXPzDQ/hJgvieh4H/105mhkkwxL5DmH0o=",
        version = "v1.3.9",
    )
    go_repository(
        name = "com_google_cloud_go_scheduler",
        importpath = "cloud.google.com/go/scheduler",
        sum = "h1:KYdENFZip7O2Jk/zuNzEPIv+ZQokkWnNZ5AnrIuooYo=",
        version = "v1.10.10",
    )
    go_repository(
        name = "com_google_cloud_go_secretmanager",
        importpath = "cloud.google.com/go/secretmanager",
        sum = "h1:VqUVYY3U6uFXOhPdZgAoZH9m8E6p7eK02TsDRj2SBf4=",
        version = "v1.13.3",
    )
    go_repository(
        name = "com_google_cloud_go_security",
        importpath = "cloud.google.com/go/security",
        sum = "h1:pEkUeR1PFNwoFAIXPMa4PBCYb75UT8LmNfjQy1fm/Co=",
        version = "v1.17.2",
    )
    go_repository(
        name = "com_google_cloud_go_securitycenter",
        importpath = "cloud.google.com/go/securitycenter",
        sum = "h1:UJvalA9NoLhU0DWLa10qMSvMucEe+iQOqxC4/KGqMys=",
        version = "v1.32.0",
    )
    go_repository(
        name = "com_google_cloud_go_servicecontrol",
        importpath = "cloud.google.com/go/servicecontrol",
        sum = "h1:d0uV7Qegtfaa7Z2ClDzr9HJmnbJW7jn0WhZ7wOX6hLE=",
        version = "v1.11.1",
    )
    go_repository(
        name = "com_google_cloud_go_servicedirectory",
        importpath = "cloud.google.com/go/servicedirectory",
        sum = "h1:KivmF5S9i6av+7tgkHgcosC51jEtmC9UvgayezP2Uqo=",
        version = "v1.11.9",
    )
    go_repository(
        name = "com_google_cloud_go_servicemanagement",
        importpath = "cloud.google.com/go/servicemanagement",
        sum = "h1:fopAQI/IAzlxnVeiKn/8WiV6zKndjFkvi+gzu+NjywY=",
        version = "v1.8.0",
    )
    go_repository(
        name = "com_google_cloud_go_serviceusage",
        importpath = "cloud.google.com/go/serviceusage",
        sum = "h1:rXyq+0+RSIm3HFypctp7WoXxIA563rn206CfMWdqXX4=",
        version = "v1.6.0",
    )
    go_repository(
        name = "com_google_cloud_go_shell",
        importpath = "cloud.google.com/go/shell",
        sum = "h1:CPn8dHSJgZsIaMtGw5iMoF/6Ab7l5A2g34CIjVxlU3c=",
        version = "v1.7.9",
    )
    go_repository(
        name = "com_google_cloud_go_spanner",
        importpath = "cloud.google.com/go/spanner",
        sum = "h1:ltyPbHA/nRAtAhU/o742dXBCI1eNHPeaRY09Ja8B+hM=",
        version = "v1.64.0",
    )
    go_repository(
        name = "com_google_cloud_go_speech",
        importpath = "cloud.google.com/go/speech",
        sum = "h1:zuiX3ExV9jv1rrTFFyYZF5DvYys0/JByeErC50Hyw+g=",
        version = "v1.23.3",
    )
    go_repository(
        name = "com_google_cloud_go_storage",
        importpath = "cloud.google.com/go/storage",
        sum = "h1:RusiwatSu6lHeEXe3kglxakAmAbfV+rhtPqA6i8RBx0=",
        version = "v1.41.0",
    )
    go_repository(
        name = "com_google_cloud_go_storagetransfer",
        importpath = "cloud.google.com/go/storagetransfer",
        sum = "h1:hFCYNbls3DoAA49BZ8bWfmdUPfwLa708h1F6gPy76OE=",
        version = "v1.10.8",
    )
    go_repository(
        name = "com_google_cloud_go_talent",
        importpath = "cloud.google.com/go/talent",
        sum = "h1:Zc1FO2NTLjCNztqnyll7DwKobFYomyCijRlqbJj+7mc=",
        version = "v1.6.10",
    )
    go_repository(
        name = "com_google_cloud_go_texttospeech",
        importpath = "cloud.google.com/go/texttospeech",
        sum = "h1:wn9UNRlEw+vCDFd2NBVPrNGFwB+n/cV20i81MBlbwas=",
        version = "v1.7.9",
    )
    go_repository(
        name = "com_google_cloud_go_tpu",
        importpath = "cloud.google.com/go/tpu",
        sum = "h1:e6TbpIGmKdFFjW/OH8uQl0U0+t0K4TVN5mO2C+zBBtQ=",
        version = "v1.6.9",
    )
    go_repository(
        name = "com_google_cloud_go_trace",
        importpath = "cloud.google.com/go/trace",
        sum = "h1:eiIFoRp1qTh2tRemTd8HIE7qZ0Ok5l7dl9pYsNWoXjk=",
        version = "v1.10.10",
    )
    go_repository(
        name = "com_google_cloud_go_translate",
        importpath = "cloud.google.com/go/translate",
        sum = "h1:HGFw8dhEp6xYCDWG5fRNwZHfY6MiyCh97RHBBkzsuNM=",
        version = "v1.10.5",
    )
    go_repository(
        name = "com_google_cloud_go_video",
        importpath = "cloud.google.com/go/video",
        sum = "h1:f/Ez6k2aeN+1+XoAaFCTTqOD+oq8c38fHDi8vd9D3tg=",
        version = "v1.21.2",
    )
    go_repository(
        name = "com_google_cloud_go_videointelligence",
        importpath = "cloud.google.com/go/videointelligence",
        sum = "h1:fGlVXtrk3mIh2DFIggTQ4xoA2VruiTkXZHCl6IDY0Bk=",
        version = "v1.11.9",
    )
    go_repository(
        name = "com_google_cloud_go_vision",
        importpath = "cloud.google.com/go/vision",
        sum = "h1:/CsSTkbmO9HC8iQpxbK8ATms3OQaX3YQUeTMGCxlaK4=",
        version = "v1.2.0",
    )
    go_repository(
        name = "com_google_cloud_go_vision_v2",
        importpath = "cloud.google.com/go/vision/v2",
        sum = "h1:kBZ62LquS8V8u+N8wWTLgn2tHqaC4poQuGjRaaR+WGE=",
        version = "v2.8.4",
    )
    go_repository(
        name = "com_google_cloud_go_vmmigration",
        importpath = "cloud.google.com/go/vmmigration",
        sum = "h1:+X5Frseyehz8ZvnVSRZYXAwEEQXjS4oKK4EV/0KbS9s=",
        version = "v1.7.9",
    )
    go_repository(
        name = "com_google_cloud_go_vmwareengine",
        importpath = "cloud.google.com/go/vmwareengine",
        sum = "h1:tzqTbh5CAqZDVJrEgbRGDFgPyCx5bjIPH5Cm0xqVamA=",
        version = "v1.1.5",
    )
    go_repository(
        name = "com_google_cloud_go_vpcaccess",
        importpath = "cloud.google.com/go/vpcaccess",
        sum = "h1:LbQaXRQMTPCPmJKoVIW/2vvj80FCiGG+lAyOzNpKs6M=",
        version = "v1.7.9",
    )
    go_repository(
        name = "com_google_cloud_go_webrisk",
        importpath = "cloud.google.com/go/webrisk",
        sum = "h1:WmSWTAIpQEKscbnbVUeWWdq+p11Q8P1Gn6ADI8yAQCI=",
        version = "v1.9.9",
    )
    go_repository(
        name = "com_google_cloud_go_websecurityscanner",
        importpath = "cloud.google.com/go/websecurityscanner",
        sum = "h1:4tbX6llT8kBqUJbpB4Wjj9sqWNYwCUGt3WP6uVVv00w=",
        version = "v1.6.9",
    )
    go_repository(
        name = "com_google_cloud_go_workflows",
        importpath = "cloud.google.com/go/workflows",
        sum = "h1:n5SOGamA/HtlpWAIXxKXpuGq1ta3wDpyOftDgjIcNHU=",
        version = "v1.12.8",
    )
    go_repository(
        name = "com_lukechampine_uint128",
        importpath = "lukechampine.com/uint128",
        sum = "h1:cDdUVfRwDUDovz610ABgFD17nXD4/uDgVHl2sC3+sbo=",
        version = "v1.3.0",
    )
    go_repository(
        name = "com_shuralyov_dmitri_gpu_mtl",
        importpath = "dmitri.shuralyov.com/gpu/mtl",
        sum = "h1:VpgP7xuJadIUuKccphEpTJnWhS2jkQyMt6Y7pJCD7fY=",
        version = "v0.0.0-20190408044501-666a987793e9",
    )
    go_repository(
        name = "dev_cel_expr",
        importpath = "cel.dev/expr",
        sum = "h1:NR0+oFYzR1CqLFhTAqg3ql59G9VfN8fKq1TCHJ6gq1g=",
        version = "v0.16.1",
    )
    go_repository(
        name = "ht_sr_git_sbinet_gg",
        importpath = "git.sr.ht/~sbinet/gg",
        sum = "h1:LNhjNn8DerC8f9DHLz6lS0YYul/b602DUxDgGkd/Aik=",
        version = "v0.3.1",
    )
    go_repository(
        name = "in_gopkg_check_v1",
        importpath = "gopkg.in/check.v1",
        sum = "h1:Hei/4ADfdWqJk1ZMxUNpqntNwaWcugrBjAiHlqqRiVk=",
        version = "v1.0.0-20201130134442-10cb98267c6c",
    )
    go_repository(
        name = "in_gopkg_errgo_v2",
        importpath = "gopkg.in/errgo.v2",
        sum = "h1:0vLT13EuvQ0hNvakwLuFZ/jYrLp5F3kcWHXdRggjCE8=",
        version = "v2.1.0",
    )
    go_repository(
        name = "in_gopkg_inf_v0",
        importpath = "gopkg.in/inf.v0",
        sum = "h1:73M5CoZyi3ZLMOyDlQh031Cx6N9NDJ2Vvfl76EDAgDc=",
        version = "v0.9.1",
    )
    go_repository(
        name = "in_gopkg_ini_v1",
        importpath = "gopkg.in/ini.v1",
        sum = "h1:Dgnx+6+nfE+IfzjUEISNeydPJh9AXNNsWbGP9KzCsOA=",
        version = "v1.67.0",
    )
    go_repository(
        name = "in_gopkg_natefinch_lumberjack_v2",
        importpath = "gopkg.in/natefinch/lumberjack.v2",
        sum = "h1:bBRl1b0OH9s/DuPhuXpNl+VtCaJXFZ5/uEFST95x9zc=",
        version = "v2.2.1",
    )
    go_repository(
        name = "in_gopkg_tomb_v1",
        importpath = "gopkg.in/tomb.v1",
        sum = "h1:uRGJdciOHaEIrze2W8Q3AKkepLTh2hOroT7a+7czfdQ=",
        version = "v1.0.0-20141024135613-dd632973f1e7",
    )
    go_repository(
        name = "in_gopkg_warnings_v0",
        importpath = "gopkg.in/warnings.v0",
        sum = "h1:wFXVbFY8DY5/xOe1ECiWdKCzZlxgshcYVNkBHstARME=",
        version = "v0.1.2",
    )
    go_repository(
        name = "in_gopkg_yaml_v2",
        importpath = "gopkg.in/yaml.v2",
        sum = "h1:D8xgwECY7CYvx+Y2n4sBz93Jn9JRvxdiyyo8CTfuKaY=",
        version = "v2.4.0",
    )
    go_repository(
        name = "in_gopkg_yaml_v3",
        importpath = "gopkg.in/yaml.v3",
        sum = "h1:fxVm/GzAzEWqLHuvctI91KS9hhNmmWOoWu0XTYJS7CA=",
        version = "v3.0.1",
    )
    go_repository(
        name = "io_etcd_go_bbolt",
        importpath = "go.etcd.io/bbolt",
        sum = "h1:xs88BrvEv273UsB79e0hcVrlUWmS0a8upikMFhSyAtA=",
        version = "v1.3.8",
    )
    go_repository(
        name = "io_etcd_go_etcd_api_v3",
        importpath = "go.etcd.io/etcd/api/v3",
        sum = "h1:W4sw5ZoU2Juc9gBWuLk5U6fHfNVyY1WC5g9uiXZio/c=",
        version = "v3.5.12",
    )
    go_repository(
        name = "io_etcd_go_etcd_client_pkg_v3",
        importpath = "go.etcd.io/etcd/client/pkg/v3",
        sum = "h1:EYDL6pWwyOsylrQyLp2w+HkQ46ATiOvoEdMarindU2A=",
        version = "v3.5.12",
    )
    go_repository(
        name = "io_etcd_go_etcd_client_v2",
        importpath = "go.etcd.io/etcd/client/v2",
        sum = "h1:0m4ovXYo1CHaA/Mp3X/Fak5sRNIWf01wk/X1/G3sGKI=",
        version = "v2.305.12",
    )
    go_repository(
        name = "io_etcd_go_etcd_client_v3",
        importpath = "go.etcd.io/etcd/client/v3",
        sum = "h1:v5lCPXn1pf1Uu3M4laUE2hp/geOTc5uPcYYsNe1lDxg=",
        version = "v3.5.12",
    )
    go_repository(
        name = "io_etcd_go_etcd_pkg_v3",
        importpath = "go.etcd.io/etcd/pkg/v3",
        sum = "h1:WPR8K0e9kWl1gAhB5A7gEa5ZBTNkT9NdNWrR8Qpo1CM=",
        version = "v3.5.10",
    )
    go_repository(
        name = "io_etcd_go_etcd_raft_v3",
        importpath = "go.etcd.io/etcd/raft/v3",
        sum = "h1:cgNAYe7xrsrn/5kXMSaH8kM/Ky8mAdMqGOxyYwpP0LA=",
        version = "v3.5.10",
    )
    go_repository(
        name = "io_etcd_go_etcd_server_v3",
        importpath = "go.etcd.io/etcd/server/v3",
        sum = "h1:4NOGyOwD5sUZ22PiWYKmfxqoeh72z6EhYjNosKGLmZg=",
        version = "v3.5.10",
    )
    go_repository(
        name = "io_k8s_api",
        build_file_proto_mode = "disable",
        importpath = "k8s.io/api",
        sum = "h1:2ORfZ7+bGC3YJqGpV0KSDDEVf8hdGQ6A03/50vj8pmw=",
        version = "v0.29.3",
    )
    go_repository(
        name = "io_k8s_apiextensions_apiserver",
        build_file_proto_mode = "disable",
        importpath = "k8s.io/apiextensions-apiserver",
        sum = "h1:9HF+EtZaVpFjStakF4yVufnXGPRppWFEQ87qnO91YeI=",
        version = "v0.29.3",
    )
    go_repository(
        name = "io_k8s_apimachinery",
        build_file_proto_mode = "disable",
        importpath = "k8s.io/apimachinery",
        sum = "h1:2tbx+5L7RNvqJjn7RIuIKu9XTsIZ9Z5wX2G22XAa5EU=",
        version = "v0.29.3",
    )
    go_repository(
        name = "io_k8s_apiserver",
        importpath = "k8s.io/apiserver",
        sum = "h1:xR7ELlJ/BZSr2n4CnD3lfA4gzFivh0wwfNfz9L0WZcE=",
        version = "v0.29.3",
    )
    go_repository(
        name = "io_k8s_client_go",
        importpath = "k8s.io/client-go",
        sum = "h1:R/zaZbEAxqComZ9FHeQwOh3Y1ZUs7FaHKZdQtIc2WZg=",
        version = "v0.29.3",
    )
    go_repository(
        name = "io_k8s_code_generator",
        importpath = "k8s.io/code-generator",
        sum = "h1:m7E25/t9R9NvejspO2zBdyu+/Gl0Z5m7dCRc680KS14=",
        version = "v0.29.3",
    )
    go_repository(
        name = "io_k8s_component_base",
        importpath = "k8s.io/component-base",
        sum = "h1:Oq9/nddUxlnrCuuR2K/jp6aflVvc0uDvxMzAWxnGzAo=",
        version = "v0.29.3",
    )
    go_repository(
        name = "io_k8s_cri_api",
        importpath = "k8s.io/cri-api",
        sum = "h1:OpF0WA8LtC0MVPG5HzIsY77WinFa7pLXRtlc/ksOW1U=",
        version = "v0.0.0-20191204094248-a6f63f369f6d",
    )
    go_repository(
        name = "io_k8s_gengo",
        importpath = "k8s.io/gengo",
        sum = "h1:pWEwq4Asjm4vjW7vcsmijwBhOr1/shsbSYiWXmNGlks=",
        version = "v0.0.0-20230829151522-9cce18d56c01",
    )
    go_repository(
        name = "io_k8s_gengo_v2",
        importpath = "k8s.io/gengo/v2",
        sum = "h1:NGrVE502P0s0/1hudf8zjgwki1X/TByhmAoILTarmzo=",
        version = "v2.0.0-20240228010128-51d4e06bde70",
    )
    go_repository(
        name = "io_k8s_klog",
        importpath = "k8s.io/klog",
        sum = "h1:Pt+yjF5aB1xDSVbau4VsWe+dQNzA0qv1LlXdC2dF6Q8=",
        version = "v1.0.0",
    )
    go_repository(
        name = "io_k8s_klog_v2",
        importpath = "k8s.io/klog/v2",
        sum = "h1:QXU6cPEOIslTGvZaXvFWiP9VKyeet3sawzTOvdXb4Vw=",
        version = "v2.120.1",
    )
    go_repository(
        name = "io_k8s_kms",
        importpath = "k8s.io/kms",
        sum = "h1:ReljsAUhYlm2spdT4yXmY+9a8x8dc/OT4mXvwQPPteQ=",
        version = "v0.29.3",
    )
    go_repository(
        name = "io_k8s_kube_openapi",
        importpath = "k8s.io/kube-openapi",
        sum = "h1:BZqlfIlq5YbRMFko6/PM7FjZpUb45WallggurYhKGag=",
        version = "v0.0.0-20240228011516-70dd3763d340",
    )
    go_repository(
        name = "io_k8s_kubernetes",
        importpath = "k8s.io/kubernetes",
        sum = "h1:t8Q3aaWanmiariBBr3qYIcAL9o0pv4MB5tZtfbILJGk=",
        version = "v1.14.6",
    )
    go_repository(
        name = "io_k8s_sigs_apiserver_network_proxy_konnectivity_client",
        importpath = "sigs.k8s.io/apiserver-network-proxy/konnectivity-client",
        sum = "h1:TgtAeesdhpm2SGwkQasmbeqDo8th5wOBA5h/AjTKA4I=",
        version = "v0.28.0",
    )
    go_repository(
        name = "io_k8s_sigs_controller_runtime",
        importpath = "sigs.k8s.io/controller-runtime",
        sum = "h1:FwHwD1CTUemg0pW2otk7/U5/i5m2ymzvOXdbeGOUvw0=",
        version = "v0.17.2",
    )
    go_repository(
        name = "io_k8s_sigs_json",
        importpath = "sigs.k8s.io/json",
        sum = "h1:EDPBXCAspyGV4jQlpZSudPeMmr1bNJefnuqLsRAsHZo=",
        version = "v0.0.0-20221116044647-bc3834ca7abd",
    )
    go_repository(
        name = "io_k8s_sigs_structured_merge_diff_v4",
        importpath = "sigs.k8s.io/structured-merge-diff/v4",
        sum = "h1:150L+0vs/8DA78h1u02ooW1/fFq/Lwr+sGiqlzvrtq4=",
        version = "v4.4.1",
    )
    go_repository(
        name = "io_k8s_sigs_yaml",
        importpath = "sigs.k8s.io/yaml",
        sum = "h1:Mk1wCc2gy/F0THH0TAp1QYyJNzRm2KCLy3o5ASXVI5E=",
        version = "v1.4.0",
    )
    go_repository(
        name = "io_k8s_utils",
        importpath = "k8s.io/utils",
        sum = "h1:gbqbevonBh57eILzModw6mrkbwM0gQBEuevE/AaBsHY=",
        version = "v0.0.0-20240310230437-4693a0247e57",
    )
    go_repository(
        name = "io_opencensus_go",
        importpath = "go.opencensus.io",
        sum = "h1:y73uSU6J157QMP2kn2r30vwW1A2W2WFwSCGnAVxeaD0=",
        version = "v0.24.0",
    )
    go_repository(
        name = "io_opentelemetry_go_contrib_detectors_gcp",
        importpath = "go.opentelemetry.io/contrib/detectors/gcp",
        sum = "h1:G1JQOreVrfhRkner+l4mrGxmfqYCAuy76asTDAo0xsA=",
        version = "v1.31.0",
    )
    go_repository(
        name = "io_opentelemetry_go_contrib_instrumentation_google_golang_org_grpc_otelgrpc",
        importpath = "go.opentelemetry.io/contrib/instrumentation/google.golang.org/grpc/otelgrpc",
        sum = "h1:vS1Ao/R55RNV4O7TA2Qopok8yN+X0LIP6RVWLFkprck=",
        version = "v0.52.0",
    )
    go_repository(
        name = "io_opentelemetry_go_contrib_instrumentation_net_http_otelhttp",
        importpath = "go.opentelemetry.io/contrib/instrumentation/net/http/otelhttp",
        sum = "h1:4K4tsIXefpVJtvA/8srF4V4y0akAoPHkIslgAkjixJA=",
        version = "v0.53.0",
    )
    go_repository(
        name = "io_opentelemetry_go_otel",
        importpath = "go.opentelemetry.io/otel",
        sum = "h1:NsJcKPIW0D0H3NgzPDHmo0WW6SptzPdqg/L1zsIm2hY=",
        version = "v1.31.0",
    )
    go_repository(
        name = "io_opentelemetry_go_otel_exporters_otlp_otlptrace",
        importpath = "go.opentelemetry.io/otel/exporters/otlp/otlptrace",
        sum = "h1:Mne5On7VWdx7omSrSSZvM4Kw7cS7NQkOOmLcgscI51U=",
        version = "v1.19.0",
    )
    go_repository(
        name = "io_opentelemetry_go_otel_exporters_otlp_otlptrace_otlptracegrpc",
        importpath = "go.opentelemetry.io/otel/exporters/otlp/otlptrace/otlptracegrpc",
        sum = "h1:3d+S281UTjM+AbF31XSOYn1qXn3BgIdWl8HNEpx08Jk=",
        version = "v1.19.0",
    )
    go_repository(
        name = "io_opentelemetry_go_otel_exporters_stdout_stdoutlog",
        importpath = "go.opentelemetry.io/otel/exporters/stdout/stdoutlog",
        sum = "h1:bZHOb8k/CwwSt0DgvgaoOhBXWNdWqFWaIsGTtg1H3KE=",
        version = "v0.6.0",
    )
    go_repository(
        name = "io_opentelemetry_go_otel_log",
        importpath = "go.opentelemetry.io/otel/log",
        sum = "h1:nH66tr+dmEgW5y+F9LanGJUBYPrRgP4g2EkmPE3LeK8=",
        version = "v0.6.0",
    )
    go_repository(
        name = "io_opentelemetry_go_otel_metric",
        importpath = "go.opentelemetry.io/otel/metric",
        sum = "h1:FSErL0ATQAmYHUIzSezZibnyVlft1ybhy4ozRPcF2fE=",
        version = "v1.31.0",
    )
    go_repository(
        name = "io_opentelemetry_go_otel_sdk",
        importpath = "go.opentelemetry.io/otel/sdk",
        sum = "h1:xLY3abVHYZ5HSfOg3l2E5LUj2Cwva5Y7yGxnSW9H5Gk=",
        version = "v1.31.0",
    )
    go_repository(
        name = "io_opentelemetry_go_otel_sdk_log",
        importpath = "go.opentelemetry.io/otel/sdk/log",
        sum = "h1:4J8BwXY4EeDE9Mowg+CyhWVBhTSLXVXodiXxS/+PGqI=",
        version = "v0.6.0",
    )
    go_repository(
        name = "io_opentelemetry_go_otel_sdk_metric",
        importpath = "go.opentelemetry.io/otel/sdk/metric",
        sum = "h1:5uGNOlpXi+Hbo/DRoI31BSb1v+OGcpv2NemcCrOL8gI=",
        version = "v1.27.0",
    )
    go_repository(
        name = "io_opentelemetry_go_otel_trace",
        importpath = "go.opentelemetry.io/otel/trace",
        sum = "h1:ffjsj1aRouKewfr85U2aGagJ46+MvodynlQ1HYdmJys=",
        version = "v1.31.0",
    )
    go_repository(
        name = "io_opentelemetry_go_proto_otlp",
        importpath = "go.opentelemetry.io/proto/otlp",
        sum = "h1:T0TX0tmXU8a3CbNXzEKGeU5mIVOdf0oykP+u2lIVU/I=",
        version = "v1.0.0",
    )
    go_repository(
        name = "io_rsc_binaryregexp",
        importpath = "rsc.io/binaryregexp",
        sum = "h1:HfqmD5MEmC0zvwBuF187nq9mdnXjXsSivRiXN7SmRkE=",
        version = "v0.2.0",
    )
    go_repository(
        name = "io_rsc_pdf",
        importpath = "rsc.io/pdf",
        sum = "h1:k1MczvYDUvJBe93bYd7wrZLLUEcLZAuF824/I4e5Xr4=",
        version = "v0.1.1",
    )
    go_repository(
        name = "io_rsc_quote_v3",
        importpath = "rsc.io/quote/v3",
        sum = "h1:9JKUTTIUgS6kzR9mK1YuGKv6Nl+DijDNIc0ghT58FaY=",
        version = "v3.1.0",
    )
    go_repository(
        name = "io_rsc_sampler",
        importpath = "rsc.io/sampler",
        sum = "h1:7uVkIFmeBqHfdjD+gZwtXXI+RODJ2Wc4O7MPEh/QiW4=",
        version = "v1.3.0",
    )
    go_repository(
        name = "org_bitbucket_creachadair_stringset",
        importpath = "bitbucket.org/creachadair/stringset",
        sum = "h1:t1ejQyf8utS4GZV/4fM+1gvYucggZkfhb+tMobDxYOE=",
        version = "v0.0.14",
    )
    go_repository(
        name = "org_gioui",
        importpath = "gioui.org",
        sum = "h1:K72hopUosKG3ntOPNG4OzzbuhxGuVf06fa2la1/H/Ho=",
        version = "v0.0.0-20210308172011-57750fc8a0a6",
    )
    go_repository(
        name = "org_golang_google_api",
        importpath = "google.golang.org/api",
        sum = "h1:51y8fJ/b1AaaBRJr4yWm96fPcuxSo0JcegXE3DaHQHw=",
        version = "v0.188.0",
    )
    go_repository(
        name = "org_golang_google_appengine",
        importpath = "google.golang.org/appengine",
        sum = "h1:IhEN5q69dyKagZPYMSdIjS2HqprW324FRQZJcGqPAsM=",
        version = "v1.6.8",
    )
    go_repository(
        name = "org_golang_google_genproto",
        build_file_proto_mode = "disable",
        importpath = "google.golang.org/genproto",
        sum = "h1:dSTjko30weBaMj3eERKc0ZVXW4GudCswM3m+P++ukU0=",
        version = "v0.0.0-20240708141625-4ad9e859172b",
    )
    go_repository(
        name = "org_golang_google_genproto_googleapis_api",
        importpath = "google.golang.org/genproto/googleapis/api",
        sum = "h1:hjSy6tcFQZ171igDaN5QHOw2n6vx40juYbC/x67CEhc=",
        version = "v0.0.0-20240903143218-8af14fe29dc1",
    )
    go_repository(
        name = "org_golang_google_genproto_googleapis_bytestream",
        importpath = "google.golang.org/genproto/googleapis/bytestream",
        sum = "h1:HD1mcQ5mRhp3kzY9/QUKQEg4f0UnbPXt94Ljd1l8PiQ=",
        version = "v0.0.0-20240708141625-4ad9e859172b",
    )
    go_repository(
        name = "org_golang_google_genproto_googleapis_rpc",
        importpath = "google.golang.org/genproto/googleapis/rpc",
        sum = "h1:8ZmaLZE4XWrtU3MyClkYqqtl6Oegr3235h7jxsDyqCY=",
        version = "v0.0.0-20241209162323-e6fa225c2576",
    )
    go_repository(
        name = "org_golang_google_grpc",
        build_file_proto_mode = "disable",
        importpath = "google.golang.org/grpc",
        sum = "h1:oI5oTa11+ng8r8XMMN7jAOmWfPZWbYpCFaMUTACxkM0=",
        version = "v1.68.1",
    )
    go_repository(
        name = "org_golang_google_grpc_cmd_protoc_gen_go_grpc",
        importpath = "google.golang.org/grpc/cmd/protoc-gen-go-grpc",
        sum = "h1:rNBFJjBCOgVr9pWD7rs/knKL4FRTKgpZmsRfV214zcA=",
        version = "v1.3.0",
    )
    go_repository(
        name = "org_golang_google_protobuf",
        importpath = "google.golang.org/protobuf",
        sum = "h1:8Ar7bF+apOIoThw1EdZl0p1oWvMqTHmpA2fRTyZO8io=",
        version = "v1.35.2",
    )
    go_repository(
        name = "org_golang_x_crypto",
        importpath = "golang.org/x/crypto",
<<<<<<< HEAD
        sum = "h1:ihbySMvVjLAeSH1IbfcRTkD/iNscyz8rGzjF/E5hV6U=",
        version = "v0.31.0",
=======
        sum = "h1:euUpcYgM8WcP71gNpTqQCn6rC2t6ULUPiOzfWaXVVfc=",
        version = "v0.32.0",
>>>>>>> 3a0bb559
    )
    go_repository(
        name = "org_golang_x_exp",
        importpath = "golang.org/x/exp",
        sum = "h1:LoYXNGAShUG3m/ehNk4iFctuhGX/+R1ZpfJ4/ia80JM=",
        version = "v0.0.0-20240604190554-fc45aab8b7f8",
    )
    go_repository(
        name = "org_golang_x_exp_typeparams",
        importpath = "golang.org/x/exp/typeparams",
        sum = "h1:UhRVJ0i7bF9n/Hd8YjW3eKjlPVBHzbQdxrBgjbSKl64=",
        version = "v0.0.0-20231219180239-dc181d75b848",
    )
    go_repository(
        name = "org_golang_x_image",
        importpath = "golang.org/x/image",
        sum = "h1:TcHcE0vrmgzNH1v3ppjcMGbhG5+9fMuvOmUYwNEF4q4=",
        version = "v0.0.0-20220302094943-723b81ca9867",
    )
    go_repository(
        name = "org_golang_x_lint",
        importpath = "golang.org/x/lint",
        sum = "h1:VLliZ0d+/avPrXXH+OakdXhpJuEoBZuwh1m2j7U6Iug=",
        version = "v0.0.0-20210508222113-6edffad5e616",
    )
    go_repository(
        name = "org_golang_x_mobile",
        importpath = "golang.org/x/mobile",
        sum = "h1:4+4C/Iv2U4fMZBiMCc98MG1In4gJY5YRhtpDNeDeHWs=",
        version = "v0.0.0-20190719004257-d2bd2a29d028",
    )
    go_repository(
        name = "org_golang_x_mod",
        importpath = "golang.org/x/mod",
        sum = "h1:5+9lSbEzPSdWkH32vYPBwEpX8KwDbM52Ud9xBUvNlb0=",
        version = "v0.18.0",
    )
    go_repository(
        name = "org_golang_x_net",
        importpath = "golang.org/x/net",
<<<<<<< HEAD
        sum = "h1:74SYHlV8BIgHIFC/LrYkOGIwL19eTYXQ5wc6TBuO36I=",
        version = "v0.33.0",
=======
        sum = "h1:Mb7Mrk043xzHgnRM88suvJFwzVrRfHEHJEl5/71CKw0=",
        version = "v0.34.0",
>>>>>>> 3a0bb559
    )
    go_repository(
        name = "org_golang_x_oauth2",
        importpath = "golang.org/x/oauth2",
        sum = "h1:PbgcYx2W7i4LvjJWEbf0ngHV6qJYr86PkAV3bXdLEbs=",
        version = "v0.23.0",
    )
    go_repository(
        name = "org_golang_x_sync",
        importpath = "golang.org/x/sync",
        sum = "h1:3NQrjDixjgGwUOCaF8w2+VYHv0Ve/vGYSbdkTa98gmQ=",
        version = "v0.10.0",
    )
    go_repository(
        name = "org_golang_x_sys",
        importpath = "golang.org/x/sys",
<<<<<<< HEAD
        sum = "h1:Fksou7UEQUWlKvIdsqzJmUmCX3cZuD2+P3XyyzwMhlA=",
        version = "v0.28.0",
=======
        sum = "h1:TPYlXGxvx1MGTn2GiZDhnjPA9wZzZeGKHHmKhHYvgaU=",
        version = "v0.29.0",
>>>>>>> 3a0bb559
    )
    go_repository(
        name = "org_golang_x_term",
        importpath = "golang.org/x/term",
<<<<<<< HEAD
        sum = "h1:WP60Sv1nlK1T6SupCHbXzSaN0b9wUmsPoRS9b61A23Q=",
        version = "v0.27.0",
=======
        sum = "h1:/Ts8HFuMR2E6IP/jlo7QVLZHggjKQbhu/7H0LJFr3Gg=",
        version = "v0.28.0",
>>>>>>> 3a0bb559
    )
    go_repository(
        name = "org_golang_x_text",
        importpath = "golang.org/x/text",
        sum = "h1:zyQAAkrwaneQ066sspRyJaG9VNi/YJ1NfzcGB3hZ/qo=",
        version = "v0.21.0",
    )
    go_repository(
        name = "org_golang_x_time",
        importpath = "golang.org/x/time",
        sum = "h1:o7cqy6amK/52YcAKIPlM3a+Fpj35zvRj2TP+e1xFSfk=",
        version = "v0.5.0",
    )
    go_repository(
        name = "org_golang_x_tools",
        importpath = "golang.org/x/tools",
        sum = "h1:gqSGLZqv+AI9lIQzniJ0nZDRG5GBPsSi+DRNHWNz6yA=",
        version = "v0.22.0",
    )
    go_repository(
        name = "org_golang_x_xerrors",
        importpath = "golang.org/x/xerrors",
        sum = "h1:+cNy6SZtPcJQH3LJVLOSmiC7MMxXNOb3PU/VUEz+EhU=",
        version = "v0.0.0-20231012003039-104605ab7028",
    )
    go_repository(
        name = "org_gonum_v1_gonum",
        importpath = "gonum.org/v1/gonum",
        sum = "h1:xKuo6hzt+gMav00meVPUlXwSdoEJP46BR+wdxQEFK2o=",
        version = "v0.12.0",
    )
    go_repository(
        name = "org_gonum_v1_netlib",
        importpath = "gonum.org/v1/netlib",
        sum = "h1:OE9mWmgKkjJyEmDAAtGMPjXu+YNeGvK9VTSHY6+Qihc=",
        version = "v0.0.0-20190313105609-8cb42192e0e0",
    )
    go_repository(
        name = "org_gonum_v1_plot",
        importpath = "gonum.org/v1/plot",
        sum = "h1:dnifSs43YJuNMDzB7v8wV64O4ABBHReuAVAoBxqBqS4=",
        version = "v0.10.1",
    )
    go_repository(
        name = "org_modernc_cc_v3",
        importpath = "modernc.org/cc/v3",
        sum = "h1:P3g79IUS/93SYhtoeaHW+kRCIrYaxJ27MFPv+7kaTOw=",
        version = "v3.40.0",
    )
    go_repository(
        name = "org_modernc_cc_v4",
        importpath = "modernc.org/cc/v4",
        sum = "h1:3avQiH2LBr2L2SYwjKHdVIG+buRnxxoR7ZFoifW/OaQ=",
        version = "v4.1.3",
    )
    go_repository(
        name = "org_modernc_ccgo_v3",
        importpath = "modernc.org/ccgo/v3",
        sum = "h1:Mkgdzl46i5F/CNR/Kj80Ri59hC8TKAhZrYSaqvkwzUw=",
        version = "v3.16.13",
    )
    go_repository(
        name = "org_modernc_ccorpus",
        importpath = "modernc.org/ccorpus",
        sum = "h1:J16RXiiqiCgua6+ZvQot4yUuUy8zxgqbqEEUuGPlISk=",
        version = "v1.11.6",
    )
    go_repository(
        name = "org_modernc_ccorpus2",
        importpath = "modernc.org/ccorpus2",
        sum = "h1:I+dskokQYHl+wL+Y2q9dS9B1o7JbrxBTyYvESaqmBgQ=",
        version = "v1.2.0",
    )
    go_repository(
        name = "org_modernc_httpfs",
        importpath = "modernc.org/httpfs",
        sum = "h1:AAgIpFZRXuYnkjftxTAZwMIiwEqAfk8aVB2/oA6nAeM=",
        version = "v1.0.6",
    )
    go_repository(
        name = "org_modernc_libc",
        importpath = "modernc.org/libc",
        sum = "h1:wymSbZb0AlrjdAVX3cjreCHTPCpPARbQXNz6BHPzdwQ=",
        version = "v1.22.4",
    )
    go_repository(
        name = "org_modernc_mathutil",
        importpath = "modernc.org/mathutil",
        sum = "h1:rV0Ko/6SfM+8G+yKiyI830l3Wuz1zRutdslNoQ0kfiQ=",
        version = "v1.5.0",
    )
    go_repository(
        name = "org_modernc_memory",
        importpath = "modernc.org/memory",
        sum = "h1:N+/8c5rE6EqugZwHii4IFsaJ7MUhoWX07J5tC/iI5Ds=",
        version = "v1.5.0",
    )
    go_repository(
        name = "org_modernc_opt",
        importpath = "modernc.org/opt",
        sum = "h1:3XOZf2yznlhC+ibLltsDGzABUGVx8J6pnFMS3E4dcq4=",
        version = "v0.1.3",
    )
    go_repository(
        name = "org_modernc_sqlite",
        importpath = "modernc.org/sqlite",
        sum = "h1:ixuUG0QS413Vfzyx6FWx6PYTmHaOegTY+hjzhn7L+a0=",
        version = "v1.21.2",
    )
    go_repository(
        name = "org_modernc_strutil",
        importpath = "modernc.org/strutil",
        sum = "h1:fNMm+oJklMGYfU9Ylcywl0CO5O6nTfaowNsh2wpPjzY=",
        version = "v1.1.3",
    )
    go_repository(
        name = "org_modernc_tcl",
        importpath = "modernc.org/tcl",
        sum = "h1:mOQwiEK4p7HruMZcwKTZPw/aqtGM4aY00uzWhlKKYws=",
        version = "v1.15.1",
    )
    go_repository(
        name = "org_modernc_token",
        importpath = "modernc.org/token",
        sum = "h1:Xl7Ap9dKaEs5kLoOQeQmPWevfnk/DM5qcLcYlA8ys6Y=",
        version = "v1.1.0",
    )
    go_repository(
        name = "org_modernc_z",
        importpath = "modernc.org/z",
        sum = "h1:xkDw/KepgEjeizO2sNco+hqYkU12taxQFqPEmgm1GWE=",
        version = "v1.7.0",
    )
    go_repository(
        name = "org_uber_go_atomic",
        importpath = "go.uber.org/atomic",
        sum = "h1:9qC72Qh0+3MqyJbAn8YU5xVq1frD8bn3JtD2oXtafVQ=",
        version = "v1.10.0",
    )
    go_repository(
        name = "org_uber_go_goleak",
        importpath = "go.uber.org/goleak",
        sum = "h1:2K3zAYmnTNqV73imy9J1T3WC+gmCePx2hEGkimedGto=",
        version = "v1.3.0",
    )
    go_repository(
        name = "org_uber_go_mock",
        importpath = "go.uber.org/mock",
        sum = "h1:TaP3xedm7JaAgScZO7tlvlKrqT0p7I6OsdGB5YNSMDU=",
        version = "v0.2.0",
    )
    go_repository(
        name = "org_uber_go_multierr",
        importpath = "go.uber.org/multierr",
        sum = "h1:blXXJkSxSSfBVBlC76pxqeO+LN3aDfLQo+309xJstO0=",
        version = "v1.11.0",
    )
    go_repository(
        name = "org_uber_go_zap",
        importpath = "go.uber.org/zap",
        sum = "h1:sI7k6L95XOKS281NhVKOFCUNIvv9e0w4BF8N3u+tCRo=",
        version = "v1.26.0",
    )
    go_repository(
        name = "tech_einride_go_aip",
        importpath = "go.einride.tech/aip",
        sum = "h1:d/4TW92OxXBngkSOwWS2CH5rez869KpKMaN44mdxkFI=",
        version = "v0.67.1",
    )
    go_repository(
        name = "tf_universe_go_metallb",
        importpath = "go.universe.tf/metallb",
        sum = "h1:SYaiJDn5tNRUeM7VFwA6zdb8KvYaTf7pGFwdq2lhuGs=",
        version = "v0.13.5",
    )
    go_repository(
        name = "tools_gotest_v3",
        importpath = "gotest.tools/v3",
        sum = "h1:EENdUnS3pdur5nybKYIh2Vfgc8IUNBjxDPSjtiJcOzU=",
        version = "v3.5.1",
    )
    go_repository(
        name = "xyz_gomodules_jsonpatch_v2",
        importpath = "gomodules.xyz/jsonpatch/v2",
        sum = "h1:Ci3iUJyx9UeRx7CeFN8ARgGbkESwJK+KB9lLcWxY/Zw=",
        version = "v2.4.0",
    )<|MERGE_RESOLUTION|>--- conflicted
+++ resolved
@@ -3161,13 +3161,8 @@
     go_repository(
         name = "org_golang_x_crypto",
         importpath = "golang.org/x/crypto",
-<<<<<<< HEAD
-        sum = "h1:ihbySMvVjLAeSH1IbfcRTkD/iNscyz8rGzjF/E5hV6U=",
-        version = "v0.31.0",
-=======
         sum = "h1:euUpcYgM8WcP71gNpTqQCn6rC2t6ULUPiOzfWaXVVfc=",
         version = "v0.32.0",
->>>>>>> 3a0bb559
     )
     go_repository(
         name = "org_golang_x_exp",
@@ -3208,13 +3203,8 @@
     go_repository(
         name = "org_golang_x_net",
         importpath = "golang.org/x/net",
-<<<<<<< HEAD
-        sum = "h1:74SYHlV8BIgHIFC/LrYkOGIwL19eTYXQ5wc6TBuO36I=",
-        version = "v0.33.0",
-=======
         sum = "h1:Mb7Mrk043xzHgnRM88suvJFwzVrRfHEHJEl5/71CKw0=",
         version = "v0.34.0",
->>>>>>> 3a0bb559
     )
     go_repository(
         name = "org_golang_x_oauth2",
@@ -3231,24 +3221,14 @@
     go_repository(
         name = "org_golang_x_sys",
         importpath = "golang.org/x/sys",
-<<<<<<< HEAD
-        sum = "h1:Fksou7UEQUWlKvIdsqzJmUmCX3cZuD2+P3XyyzwMhlA=",
-        version = "v0.28.0",
-=======
         sum = "h1:TPYlXGxvx1MGTn2GiZDhnjPA9wZzZeGKHHmKhHYvgaU=",
         version = "v0.29.0",
->>>>>>> 3a0bb559
     )
     go_repository(
         name = "org_golang_x_term",
         importpath = "golang.org/x/term",
-<<<<<<< HEAD
-        sum = "h1:WP60Sv1nlK1T6SupCHbXzSaN0b9wUmsPoRS9b61A23Q=",
-        version = "v0.27.0",
-=======
         sum = "h1:/Ts8HFuMR2E6IP/jlo7QVLZHggjKQbhu/7H0LJFr3Gg=",
         version = "v0.28.0",
->>>>>>> 3a0bb559
     )
     go_repository(
         name = "org_golang_x_text",
