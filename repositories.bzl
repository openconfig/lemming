--- conflicted
+++ resolved
@@ -1495,8 +1495,8 @@
     go_repository(
         name = "com_github_openconfig_entity_naming",
         importpath = "github.com/openconfig/entity-naming",
-        sum = "h1:Flw2W/S6peYe4uP1cC/b0gjKRJtNE7++kTVelEaDGxE=",
-        version = "v0.0.0-20230615134154-46b7e6d34924",
+        sum = "h1:o0lPkFXwh9kJzXJo/VExxZZ+6Sda1/QpARywGh+fY5M=",
+        version = "v0.0.0-20230812015236-03f6f9489f24",
     )
 
     go_repository(
@@ -1572,8 +1572,8 @@
             "gazelle:resolve go github.com/p4lang/p4runtime/go/p4/v1 @com_github_p4lang_p4runtime//:p4runtime_go_proto",
         ],
         importpath = "github.com/openconfig/ondatra",
-        sum = "h1:hR1OQ5oW5BFz4BX5HU7jhh45Wy9eIAQULnljowfNDhU=",
-        version = "v0.2.5",
+        sum = "h1:abEI0qO4Q/BrXV/qi2unXn8dpkZFp9DF8rw6kZod5/E=",
+        version = "v0.2.7",
     )
     go_repository(
         name = "com_github_openconfig_testt",
@@ -2111,8 +2111,8 @@
     go_repository(
         name = "com_google_cloud_go_apikeys",
         importpath = "cloud.google.com/go/apikeys",
-        sum = "h1:+77+/BhFuU476/s78kYiWHObxaYBHsC6Us+Gd7W9pJ4=",
-        version = "v0.5.0",
+        sum = "h1:B9CdHFZTFjVti89tmyXXrO+7vSNo2jvZuHG8zD5trdQ=",
+        version = "v0.6.0",
     )
     go_repository(
         name = "com_google_cloud_go_appengine",
@@ -2393,8 +2393,8 @@
     go_repository(
         name = "com_google_cloud_go_gaming",
         importpath = "cloud.google.com/go/gaming",
-        sum = "h1:5qZmZEWzMf8GEFgm9NeC3bjFRpt7x4S6U7oLbxaf7N8=",
-        version = "v1.10.1",
+        sum = "h1:7vEhFnZmd931Mo7sZ6pJy7uQPDxF7m7v8xtBheG08tc=",
+        version = "v1.9.0",
     )
     go_repository(
         name = "com_google_cloud_go_gkebackup",
@@ -2423,8 +2423,8 @@
     go_repository(
         name = "com_google_cloud_go_grafeas",
         importpath = "cloud.google.com/go/grafeas",
-        sum = "h1:oyTL/KjiUeBs9eYLw/40cpSZglUC+0F7X4iu/8t7NWs=",
-        version = "v0.3.0",
+        sum = "h1:CYjC+xzdPvbV65gi6Dr4YowKcmLo045pm18L0DhdELM=",
+        version = "v0.2.0",
     )
     go_repository(
         name = "com_google_cloud_go_gsuiteaddons",
@@ -2688,8 +2688,8 @@
     go_repository(
         name = "com_google_cloud_go_servicecontrol",
         importpath = "cloud.google.com/go/servicecontrol",
-        sum = "h1:iEiMJgD1bzRL9Zu4JYDQUWfqZ+kRLX8wWZSCMBK8Qzs=",
-        version = "v1.11.0",
+        sum = "h1:d0uV7Qegtfaa7Z2ClDzr9HJmnbJW7jn0WhZ7wOX6hLE=",
+        version = "v1.11.1",
     )
     go_repository(
         name = "com_google_cloud_go_servicedirectory",
@@ -2700,14 +2700,14 @@
     go_repository(
         name = "com_google_cloud_go_servicemanagement",
         importpath = "cloud.google.com/go/servicemanagement",
-        sum = "h1:flWoX0eJy21+34I/7HPUbpr6xTHPVzws1xnecLFlUm0=",
-        version = "v1.6.0",
+        sum = "h1:fopAQI/IAzlxnVeiKn/8WiV6zKndjFkvi+gzu+NjywY=",
+        version = "v1.8.0",
     )
     go_repository(
         name = "com_google_cloud_go_serviceusage",
         importpath = "cloud.google.com/go/serviceusage",
-        sum = "h1:fl1AGgOx7E2eyBmH5ofDXT9w8xGvEaEnHYyNYGkxaqg=",
-        version = "v1.5.0",
+        sum = "h1:rXyq+0+RSIm3HFypctp7WoXxIA563rn206CfMWdqXX4=",
+        version = "v1.6.0",
     )
     go_repository(
         name = "com_google_cloud_go_shell",
@@ -2730,13 +2730,8 @@
     go_repository(
         name = "com_google_cloud_go_storage",
         importpath = "cloud.google.com/go/storage",
-<<<<<<< HEAD
-        sum = "h1:F5QDG5ChchaAVQhINh24U99OWHURqrW8OmQcGKXcbgI=",
-        version = "v1.28.1",
-=======
         sum = "h1:uOdMxAs8HExqBlnLtnQyP0YkvbiDpdGShGKtx6U/oNM=",
         version = "v1.30.1",
->>>>>>> eb7f518c
     )
     go_repository(
         name = "com_google_cloud_go_storagetransfer",
@@ -3326,8 +3321,8 @@
     go_repository(
         name = "org_golang_x_tools",
         importpath = "golang.org/x/tools",
-        sum = "h1:8WMNJAz3zrtPmnYC7ISf5dEn3MT0gY7jBJfw27yrrLo=",
-        version = "v0.9.1",
+        sum = "h1:W4OVu8VVOaIO0yzWMNdepAulS7YfoS3Zabrm8DOXXU4=",
+        version = "v0.7.0",
     )
     go_repository(
         name = "org_golang_x_xerrors",
